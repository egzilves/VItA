--- conflicted
+++ resolved
@@ -1,51 +1,3 @@
-<<<<<<< HEAD
-cmake_minimum_required(VERSION 2.6)
-
-project(VItA_lib)
-
-# specify the C++ standard
-<<<<<<< HEAD
-set(CMAKE_CXX_STANDARD 14)
-set(CMAKE_CXX_STANDARD_REQUIRED True)
-
-include(dependencies.cmake)
-link_directories(${VTK_LIB_DIR})
-include_directories(${VTK_INCLUDE_DIR})
-=======
-set(CMAKE_CXX_STANDARD 11)
-set(CMAKE_CXX_STANDARD_REQUIRED True)
-
-option(DOWNLOAD_DEPENDENCIES "ON if you prefere to download VTK automatically" ON)
-
-if(DOWNLOAD_DEPENDENCIES)
-	include(dependencies.cmake)
-	link_directories(${VTK_LIB_DIR})
-	include_directories(${VTK_INCLUDE_DIR})
-else()
-	set(VTK_DIR "/usr/local/VTK")
-	find_package(VTK REQUIRED)
-	include(${VTK_USE_FILE})
-endif()
->>>>>>> lfmc-gitlab/master
-
-file(GLOB_RECURSE SOURCE_FILES
-    "${CMAKE_CURRENT_SOURCE_DIR}/*.cpp"
-)
-
-file(GLOB_RECURSE HEADER_FILES
-    "${CMAKE_CURRENT_SOURCE_DIR}/*.h"
-)
-
-<<<<<<< HEAD
-# Fix this to allow shared libraries. 
-option(SHARED_LIBRARY "when ON generates a .so library." OFF)
-if(SHARED_LIBRARY)
-  add_library(VItA SHARED ${SOURCE_FILES} ${HEADER_FILES})
-  set_target_properties(VItA PROPERTIES LINK_FLAGS "-fPIC")
-else()
-   add_library(VItA STATIC ${SOURCE_FILES} ${HEADER_FILES})
-   set_target_properties(VItA PROPERTIES LINK_FLAGS "-Wl,--whole-archive")
-=======
 cmake_minimum_required(VERSION 3.10)
 
 project(VItA)
@@ -271,7 +223,6 @@
 option(OPEN_MP "Uses OpenMP Parallelization." ON)
 if(OPEN_MP)
     add_compile_options(-fopenmp)
->>>>>>> 528d9a8c
 endif()
 
 option(DEBUG "Allows debugging." ON)
@@ -284,26 +235,6 @@
     add_compile_options(-O3)
 endif()
 
-<<<<<<< HEAD
-option(GPROF "Enables gprof single-threaded profiling" OFF)
-set(CXX_PROFILER "-pg")
-if(GPROF)
-	set(CMAKE_CXX_FLAGS "${CMAKE_CXX_FLAGS} ${CXX_PROFILER}")
-endif()
-=======
-#	Fix this to allow shared libraries.
-option(SHARED_LIBRARY "when ON generates a .so library." OFF)
-if(SHARED_LIBRARY)
-	add_library(VItA SHARED ${SOURCE_FILES} ${HEADER_FILES})
-#	set_target_properties(VItA PROPERTIES LINK_FLAGS "-fPIC")
-else()
-    add_library(VItA STATIC ${SOURCE_FILES} ${HEADER_FILES})
-#	set_target_properties(VItA PROPERTIES LINK_FLAGS "-Wl,--whole-archive")
-endif()
-
-#add_library(VItA STATIC ${SOURCE_FILES} ${HEADER_FILES})
->>>>>>> lfmc-gitlab/master
-=======
 add_library(vita ${SOURCE_CPP})
 
 #[[
@@ -336,25 +267,9 @@
 
 target_include_directories(vita PUBLIC ${VTK_INCLUDE})
 target_link_libraries(vita PUBLIC ${VTK_LIBS} gomp)
->>>>>>> 528d9a8c
 
 # set_target_properties(vita PROPERTIES PUBLIC_HEADER "${SOURCE_HPP}")
 
-<<<<<<< HEAD
-<<<<<<< HEAD
-install(TARGETS VItA DESTINATION lib)
-install(DIRECTORY ${VItA} DESTINATION include
-=======
-if(DOWNLOAD_DEPENDENCIES)
-	add_dependencies(VItA vtk)
-endif()
-
-install(TARGETS VItA DESTINATION lib)
-install(DIRECTORY ${CMAKE_CURRENT_SOURCE_DIR} DESTINATION include
->>>>>>> lfmc-gitlab/master
-        FILES_MATCHING PATTERN "*.h" PATTERN "build/*" EXCLUDE PATTERN "doc/*" EXCLUDE)
-#install(FILES ${HEADER_FILES} DESTINATION include)
-=======
 install(TARGETS vita
         LIBRARY DESTINATION "${CMAKE_INSTALL_PREFIX}/lib")
 install(DIRECTORY "${CMAKE_SOURCE_DIR}/"
@@ -362,5 +277,4 @@
         FILES_MATCHING PATTERN "*.h"
         REGEX "doc/*" EXCLUDE
         REGEX "build_/*" EXCLUDE
-        REGEX ".git/*" EXCLUDE)
->>>>>>> 528d9a8c
+        REGEX ".git/*" EXCLUDE)