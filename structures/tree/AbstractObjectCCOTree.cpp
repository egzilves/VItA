--- conflicted
+++ resolved
@@ -384,15 +384,11 @@
 	this->gamRadius = gamRad;
 }
 
-<<<<<<< HEAD
 void AbstractObjectCCOTree::setGamFlow(AbstractConstraintFunction<double, double> *gamFlow) {
 	this->gamFlow = gamFlow;
 }
 
-int AbstractObjectCCOTree::testVessel(point xNew, AbstractVascularElement *parent, AbstractDomain *domain, vector<AbstractVascularElement *> neighbors, double dlim, point *xBif, double *cost, unordered_set<SingleVessel *>* ogVessels, vector<long long int> *terminals, int mergeStage) {
-=======
 int AbstractObjectCCOTree::testVessel(point xNew, AbstractVascularElement *parent, AbstractDomain *domain, vector<AbstractVascularElement *> neighbors, double dlim, point *xBif, double *cost, unordered_set<vtkIdType>* partVessels, long long int *termPart, const vector<double> qPart) {
->>>>>>> 78b10c8d
 	return 0;
 }
 
