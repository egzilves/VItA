/* SPDX-License-Identifier: Apache-2.0 */
/* Copyright 2020 Gonzalo Maso Talou */
/*
 * SingleVesselCCOOTree.cpp
 *
 *  Created on: Mar 29, 2018
 *      Author: Gonzalo D. Maso Talou
 */

#include "SingleVesselCCOOTree.h"

#include <vtkCell.h>
#include <vtkCellArray.h>
#include <vtkCellLocator.h>
#include <vtkIdList.h>
#include <vtkLine.h>
#include <vtkPoints.h>
#include <vtkPointSet.h>
#include <vtkPolyData.h>
#include <vtkSmartPointer.h>
#include <vtkType.h>
#include <vtkXMLPolyDataReader.h>
#include <vtkXMLReader.h>

#include <algorithm>
#include <cmath>
#include <fstream>
#include <sstream>
#include <iostream>
#include <iterator>
#include <string>
#include <vector>

#include "AbstractCostEstimator.h"
#include "../CCOCommonStructures.h"
#include "../domain/AbstractDomain.h"
#include "../vascularElements/SingleVessel.h"
#include "../../constrains/AbstractConstraintFunction.h"
#include "../../core/GeneratorData.h"

SingleVesselCCOOTree::SingleVesselCCOOTree(point xi, double rootRadius, double qi, AbstractConstraintFunction<double, int> *gam, AbstractConstraintFunction<double, int> *epsLim,
		AbstractConstraintFunction<double, int> *nu, double refPressure, double resistanceVariationTolerance, GeneratorData *instanceData) :
		AbstractObjectCCOTree(xi, qi, gam, epsLim, nu, refPressure, instanceData) {
	this->filenameCCO = "";
	this->rootRadius = rootRadius;
	this->variationTolerance = resistanceVariationTolerance;
	this->nCommonTerminals = 0;
}

SingleVesselCCOOTree::SingleVesselCCOOTree(string filenameCCO, GeneratorData *instanceData, AbstractConstraintFunction<double, int> *gam, AbstractConstraintFunction<double, int> *epsLim,
		AbstractConstraintFunction<double, int> *nu) :
		AbstractObjectCCOTree(instanceData) {
	this->filenameCCO = filenameCCO;
	ifstream treeFile;

	treeFile.open(filenameCCO.c_str(), ios::in);
	string token;
	treeFile >> token;
	while (token.compare("*Tree") != 0 && !treeFile.eof()) {
		treeFile >> token;
	}

	cout << "Reading tree data..." << endl;
	//	Read tree
	treeFile >> xPerf.p[0];
	treeFile >> xPerf.p[1];
	treeFile >> xPerf.p[2];
	treeFile >> qProx;
	treeFile >> psiFactor;
	treeFile >> dp;
	treeFile >> nTerms;
	treeFile >> refPressure;
	treeFile >> pointCounter;
	treeFile >> rootRadius;
	treeFile >> variationTolerance;

	treeFile >> token;
	while (token.compare("*Vessels") != 0 && !treeFile.eof()) {
		treeFile >> token;
	}

	cout << "Reading vessel data..." << endl;
	//	Read each vessel
	int numVessels;
	treeFile >> numVessels;
	//	Patch ------------------
	this->qReservedFactor = 0.0;
	//	------------------------
	double accReservedFlowFraction = 0.0;
	double currentReservedFlow = 0.0;
	for (int i = 0; i < numVessels; ++i) {
		int branchingMode = 0;
		int vesselType = 0;
		SingleVessel *v = new SingleVessel();
		v->qReservedFraction = 0.0;
		treeFile >> v->vtkSegmentId;
		cout << v->vtkSegmentId << endl;
		treeFile >> v->xProx.p[0];
		treeFile >> v->xProx.p[1];
		treeFile >> v->xProx.p[2];
		treeFile >> v->xDist.p[0];
		treeFile >> v->xDist.p[1];
		treeFile >> v->xDist.p[2];
		treeFile >> token; 						//	Tappering
		treeFile >> token;						//	Proximal_Distal_Radius_switched
		treeFile >> token;						//	Regions
		treeFile >> currentReservedFlow;		//	Reserved fraction -> Ask Paulo if it is alright
		if(currentReservedFlow > 0.0){
			v->terminalType = AbstractVascularElement::TERMINAL_TYPE::RESERVED;
			v->qReservedFraction = currentReservedFlow;
			accReservedFlowFraction += currentReservedFlow;
		}
		treeFile >> branchingMode; 				//	Branching - 0:NO_BRANCHING, 1:RIGID_PARENT, 2:DEFORMABLE_PARENT, 3:DISTAL_BRANCHING, 4:ONLY_AT_PARENT_HOTSPOTS
		v->branchingMode = static_cast<AbstractVascularElement::BRANCHING_MODE>(branchingMode);
		treeFile >> v->radius;
		treeFile >> token;						//	Resistance 1
		treeFile >> token;						//	Resistance 2
		treeFile >> token;						//	Capacitance
		treeFile >> token;						//	Pressure
		treeFile >> vesselType;					//	Perforators - 0:DISTRIBUTION, 1:PERFORATOR, 2:TRANSPORT
		v->vesselFunction = static_cast<AbstractVascularElement::VESSEL_FUNCTION>(vesselType);
		treeFile >> token;						//	Heart
		treeFile >> token;						//	Valves_SResistors_codes
		treeFile >> v->stage;					//	Stage
		this->elements[v->vtkSegmentId] = v;
	}

	this->qReservedFactor = accReservedFlowFraction;

	//	Load connectivity among segments
	treeFile >> token;
	cout << token << endl;
	while (token.compare("*Connectivity") != 0 && !treeFile.eof()) {
		treeFile >> token;
	}
	getline(treeFile, token);

	cout << "Reading connectivity data..." << endl;
	int rootIndex = 0;
	for (long long i = 0; i < numVessels; ++i) {
		getline(treeFile, token);
		stringstream ss;
		ss << token;
		int vtkId, parentId, childId;

		ss >> vtkId;
		cout << "Vessel ID = " << vtkId;

		//	Parent parsing
		ss >> parentId;
		cout << " - P = " << parentId;
		if (parentId == -1) {
			elements[vtkId]->parent = NULL;
			rootIndex = vtkId;
		} else {
			elements[vtkId]->parent = elements[parentId];
		}

		//	Children parsing
		cout << " - Children : ";
		while (!ss.eof()) {
			ss >> childId;
			cout << childId << " " ;
			elements[vtkId]->addChild(elements[childId]);
//			ss >> childId;
		}
		cout << endl;
	}

	cout << "Assembling tree..." << endl;
	//	Tree values
	this->root = elements[rootIndex];
	this->nTerms = this->getNTerminals();
	this->nCommonTerminals = getNTerminals(AbstractVascularElement::TERMINAL_TYPE::COMMON);
	cout << "Terminals " << nTerms << " - Common terminals " << getNTerminals(AbstractVascularElement::TERMINAL_TYPE::COMMON) << " - Reserved terminals " << getNTerminals(AbstractVascularElement::TERMINAL_TYPE::RESERVED) << endl;
	cout << "qReserved fraction " << qReservedFactor << endl;

	this->nu = nu;
	this->gam = gam;
	this->epsLim = epsLim;

	cout << "Tree successfully loaded" << endl;
	cout << "Creating VTK structure..." << endl;

	createSegmentVtkLines(root);

	vtkTree->BuildCells();
	vtkTree->Modified();

	cout << "Points = " << vtkTree->GetNumberOfPoints() << endl;
	cout << "Vessels = " << vtkTree->GetNumberOfLines() << endl;

	vtkTreeLocator->SetDataSet(vtkTree);
	vtkTreeLocator->BuildLocator();
	vtkTreeLocator->Update();

	treeFile.close();
}

//SingleVesselCCOOTree::SingleVesselCCOOTree(string filenameCCO, string filenameVTK, GeneratorData *instanceData) :
//		AbstractObjectCCOTree(instanceData) {
//	ifstream treeFile;
//
//	treeFile.open(filenameCCO.c_str(), ios::in);
//	string token;
//	treeFile >> token;
//	while (token.compare("*Tree") != 0 && !treeFile.eof()) {
//		treeFile >> token;
//	}
//
//	//	Read tree
//	treeFile >> xPerf.p[0];
//	treeFile >> xPerf.p[1];
//	treeFile >> xPerf.p[2];
//	treeFile >> qProx;
//	treeFile >> psiFactor;
//	treeFile >> dp;
//	treeFile >> nTerms;
//	treeFile >> refPressure;
//	treeFile >> pointCounter;
//	treeFile >> rootRadius;
//	treeFile >> variationTolerance;
//
//	treeFile >> token;
//	while (token.compare("*Vessels") != 0 && !treeFile.eof()) {
//		treeFile >> token;
//	}
//
//	//	Read each vessel
//	//	TODO update to support new features.
//	int numVessels;
//	treeFile >> numVessels;
//	for (int i = 0; i < numVessels; ++i) {
//		SingleVessel *v = new SingleVessel();
//		treeFile >> v->vtkSegmentId;
//		treeFile >> v->xProx.p[0];
//		treeFile >> v->xProx.p[1];
//		treeFile >> v->xProx.p[2];
//		treeFile >> v->xDist.p[0];
//		treeFile >> v->xDist.p[1];
//		treeFile >> v->xDist.p[2];
//		treeFile >> v->nLevel;
//		treeFile >> v->radius;
//		treeFile >> v->beta;
//		treeFile >> v->length;
//		treeFile >> v->resistance;
//		treeFile >> v->flow;
//		treeFile >> v->pressure;
//		treeFile >> v->ID;
//		treeFile >> v->treeVolume;
//		treeFile >> v->viscosity;
//		treeFile >> v->stage;
//		this->elements[v->vtkSegmentId] = v;
//	}
//
//	//	Load connectivity among segments
//	treeFile >> token;
//	while (token.compare("*Connectivity") != 0 && !treeFile.eof()) {
//		treeFile >> token;
//	}
//	getline(treeFile, token);
//
//	long long rootId = 0;
//	for (long long i = 0; i < numVessels; ++i) {
//		long long vtkId, parentId, childId;
//		getline(treeFile, token);
//		stringstream ss;
//		ss << token;
//		ss >> vtkId;
//
//		//	Parent parsing
//		ss >> parentId;
//		if (vtkId == -1){
//			elements[vtkId]->parent = NULL;
//			rootId = vtkId;
//		}
//		else
//			elements[vtkId]->parent = elements[parentId];
//
//		//	Children parsing
//		while (!ss.eof()) {
//			ss >> childId;
//			elements[vtkId]->addChild(elements[childId]);
//		}
//	}
//
//	this->root = elements[rootId];
//	cout << "Tree successfully loaded" << endl;
//	cout << "Loading VTK structure..." << endl;
//
//	this->nCommonTerminals = getNTerminals(AbstractVascularElement::TERMINAL_TYPE::COMMON);
//
////	Load VTK tree from .vtk file
//	vtkSmartPointer<vtkXMLPolyDataReader> reader = vtkSmartPointer<vtkXMLPolyDataReader>::New();
//	reader->SetFileName(filenameVTK.c_str());
//	reader->Update();
//	this->vtkTree = reader->GetOutput();
//	cout << "Points = " << vtkTree->GetNumberOfPoints() << endl;
//	cout << "Vessels = " << vtkTree->GetNumberOfLines() << endl;
//
//	updateSegmentVtkLines();
//
//	vtkTree->BuildCells();
//	vtkTree->Modified();
//
////	printVtkTree();
//
//	vtkTreeLocator->SetDataSet(vtkTree);
//	vtkTreeLocator->BuildLocator();
//	vtkTreeLocator->Update();
//
//	treeFile.close();
//
//}

SingleVesselCCOOTree::SingleVesselCCOOTree(string filenameCCO, GeneratorData* instanceData, double qi, AbstractConstraintFunction<double, int> *gam, AbstractConstraintFunction<double, int> *epsLim,
		AbstractConstraintFunction<double, int> *nu, double refPressure, double viscosityTolerance) :
		AbstractObjectCCOTree(instanceData) {

	this->filenameCCO = filenameCCO;

	ifstream treeFile;

	treeFile.open(filenameCCO.c_str(), ios::in);

	string token;
	treeFile >> token;
	while (token.compare("*Vessels") != 0 && !treeFile.eof()) {
		treeFile >> token;
	}

	//	Read each vessel
	int numVessels;
	treeFile >> numVessels;
	//	Patch ------------------
	this->qReservedFactor = 0.0;
	//	------------------------
	double accReservedFlowFraction = 0.0;
	double currentReservedFlow = 0.0;
	for (int i = 0; i < numVessels; ++i) {
		int branchingMode = 0;
		int vesselType = 0;
		SingleVessel *v = new SingleVessel();
		v->qReservedFraction = 0.0;
		treeFile >> v->vtkSegmentId;
		cout << v->vtkSegmentId << endl;
		treeFile >> v->xProx.p[0];
		treeFile >> v->xProx.p[1];
		treeFile >> v->xProx.p[2];
		treeFile >> v->xDist.p[0];
		treeFile >> v->xDist.p[1];
		treeFile >> v->xDist.p[2];
		treeFile >> token; 						//	Tappering
		treeFile >> token;						//	Proximal_Distal_Radius_switched
		treeFile >> token;						//	Regions
		treeFile >> currentReservedFlow;		//	Reserved fraction -> Ask Paulo if it is alright
		if(currentReservedFlow > 0.0){
			v->terminalType = AbstractVascularElement::TERMINAL_TYPE::RESERVED;
			v->qReservedFraction = currentReservedFlow;
			accReservedFlowFraction += currentReservedFlow;
		}
		treeFile >> branchingMode; 				//	Branching - 0:NO_BRANCHING, 1:RIGID_PARENT, 2:DEFORMABLE_PARENT, 3:DISTAL_BRANCHING, 4:ONLY_AT_PARENT_HOTSPOTS
		v->branchingMode = static_cast<AbstractVascularElement::BRANCHING_MODE>(branchingMode);
		treeFile >> v->radius;
		treeFile >> token;						//	Resistance 1
		treeFile >> token;						//	Resistance 2
		treeFile >> token;						//	Capacitance
		treeFile >> token;						//	Pressure
		treeFile >> vesselType;					//	Perforators - 0:DISTRIBUTION, 1:PERFORATOR, 2:TRANSPORT
		v->vesselFunction = static_cast<AbstractVascularElement::VESSEL_FUNCTION>(vesselType);
		treeFile >> token;						//	Heart
		treeFile >> token;						//	Valves_SResistors_codes

		v->stage = -1;
		this->elements[v->vtkSegmentId] = v;
	}

	this->qReservedFactor = accReservedFlowFraction;

	//	Load connectivity among segments
	treeFile >> token;
	cout << token << endl;
	while (token.compare("*Connectivity") != 0 && !treeFile.eof()) {
		treeFile >> token;
	}
	getline(treeFile, token);

	long long rootId = 0;
	for (long long i = 0; i < numVessels; ++i) {
		getline(treeFile, token);
		stringstream ss;
		ss << token;
		int vtkId, parentId, childId;

		ss >> vtkId;
		cout << "Vessel ID = " << vtkId;

		//	Parent parsing
		ss >> parentId;
		cout << " - P = " << parentId;
		if (parentId == -1) {
			elements[vtkId]->parent = NULL;
			rootId = vtkId;
		} else {
			elements[vtkId]->parent = elements[parentId];	//	BUG! vtkId is not the indexation of the vector
		}

		//	Children parsing
		cout << " - Children : ";
<<<<<<< HEAD
		while (ss >> childId) {
=======
		while (!ss.eof()) {
			ss >> childId;
>>>>>>> 69e3209e
			cout << childId << " " ;
			elements[vtkId]->addChild(elements[childId]);
//			ss >> childId;
		}
		cout << endl;
	}

	//	Tree values
	this->root = elements[rootId];
	this->xPerf = ((SingleVessel *) root)->xProx;
	this->rootRadius = ((SingleVessel *) root)->radius;
	this->qProx = qi;
	this->psiFactor = 0;
	this->dp = 0.0;
	this->nTerms = this->getNTerminals();
	this->nCommonTerminals = getNTerminals(AbstractVascularElement::TERMINAL_TYPE::COMMON);
	cout << "Terminals " << nTerms << " - Common terminals " << getNTerminals(AbstractVascularElement::TERMINAL_TYPE::COMMON) << " - Reserved terminals " << getNTerminals(AbstractVascularElement::TERMINAL_TYPE::RESERVED) << endl;
	cout << "qReserved fraction " << qReservedFactor << endl;
	this->refPressure = refPressure;
	this->pointCounter = 0l;
	this->variationTolerance = viscosityTolerance;

	this->nu = nu;
	this->gam = gam;
	this->epsLim = epsLim;

	cout << "Tree successfully loaded" << endl;
	cout << "Creating VTK structure..." << endl;

	createSegmentVtkLines(root);

	vtkTree->BuildCells();
	vtkTree->Modified();

	cout << "Points = " << vtkTree->GetNumberOfPoints() << endl;
	cout << "Vessels = " << vtkTree->GetNumberOfLines() << endl;

	vtkTreeLocator->SetDataSet(vtkTree);
	vtkTreeLocator->BuildLocator();
	vtkTreeLocator->Update();

	treeFile.close();
}

SingleVesselCCOOTree::~SingleVesselCCOOTree() {
}

double SingleVesselCCOOTree::getRootRadius() {
	return rootRadius;
}

void SingleVesselCCOOTree::getClosestTreePoint(point xNew, point *xBif, double *dist) {

	vtkIdType closeCellId;
	int subId;
	vtkTreeLocator->FindClosestPoint(xNew.p, xBif->p, closeCellId, subId, *dist);

	*dist = sqrt(*dist);
}

void SingleVesselCCOOTree::addVessel(point xProx, point xDist, AbstractVascularElement *parent, AbstractVascularElement::VESSEL_FUNCTION vesselFunction) {

	nTerms++;
	nCommonTerminals++;

	//	Root
	if (!parent) {

		SingleVessel * newRoot = new SingleVessel();

		//	Nodal quantities
		newRoot->xDist = xDist;
		newRoot->xProx = this->xPerf;
		point dist = newRoot->xDist - newRoot->xProx;
		newRoot->nLevel = 0;
		newRoot->beta = rootRadius;
		newRoot->radius = rootRadius;
		newRoot->length = sqrt(dist ^ dist);
		newRoot->viscosity = nu->getValue(newRoot->nLevel);
		newRoot->resistance = (8 * newRoot->viscosity / M_PI) * newRoot->length;
		newRoot->flow = qProx;
		newRoot->treeVolume = M_PI * newRoot->length * rootRadius * rootRadius;
		newRoot->parent = NULL;
		newRoot->ID = nTerms;
		newRoot->stage = currentStage;
		newRoot->pressure = newRoot->resistance * newRoot->flow + refPressure;
		newRoot->vesselFunction = vesselFunction;

		//	Tree quantities
		psiFactor = pow(newRoot->beta, 4) / newRoot->flow;	//	Not used
		dp = newRoot->resistance / psiFactor;

		//	Update tree geometry
		vtkSmartPointer<vtkPoints> pts = vtkSmartPointer<vtkPoints>::New();
		vtkIdType idProx = pts->InsertNextPoint(newRoot->xProx.p);
		vtkIdType idDist = pts->InsertNextPoint(newRoot->xDist.p);
		vtkTree->SetPoints(pts);

		newRoot->vtkSegment = vtkSmartPointer<vtkLine>::New();
		newRoot->vtkSegment->GetPointIds()->SetId(0, idProx); // the second 0 is the index of xProx
		newRoot->vtkSegment->GetPointIds()->SetId(1, idDist); // the second 1 is the index of xDist
		vtkSmartPointer<vtkCellArray> lines = vtkSmartPointer<vtkCellArray>::New();
		newRoot->vtkSegmentId = lines->InsertNextCell(newRoot->vtkSegment);
		vtkTree->SetLines(lines);
		elements[newRoot->vtkSegmentId] = newRoot;

		root = newRoot;

		//	Update tree locator
		vtkTreeLocator->SetDataSet(vtkTree);
		vtkTreeLocator->BuildLocator();
	}
	//	Non-root case & distal branching
	else if(parent->branchingMode == AbstractVascularElement::BRANCHING_MODE::DISTAL_BRANCHING){

		if(parent->getChildren().empty()){
			nTerms--;
			nCommonTerminals--;
		}

		//	Add segment iNew, iCon and iBif in the cloned tree updating nLevel and lengths
		point dNew = xDist - xProx;

		SingleVessel *iNew = new SingleVessel();
		iNew->xProx = xProx;
		iNew->xDist = xDist;
		iNew->nLevel = ((SingleVessel *) parent)->nLevel + 1;
		iNew->length = sqrt(dNew ^ dNew);
		iNew->viscosity = nu->getValue(iNew->nLevel);
		iNew->resistance = 8 * nu->getValue(iNew->nLevel) / M_PI * iNew->length;
		iNew->parent = parent;
		iNew->ID = nTerms;
		iNew->stage = currentStage;
		iNew->vesselFunction = vesselFunction;

		parent->addChild(iNew);

		//	Update post-order nLevel, flux, pressure and determine initial resistance and beta values.
		updateTree(((SingleVessel *) root), this);

		//	Update resistance, pressure and betas
		double maxVariation = INFINITY;
		while (maxVariation > variationTolerance) {
			updateTreeViscositiesBeta(((SingleVessel *) root), &maxVariation);
		}

		//	Update tree geometry
		vtkIdType idDist = vtkTree->GetPoints()->InsertNextPoint(xDist.p);

		iNew->vtkSegment = vtkSmartPointer<vtkLine>::New();
		iNew->vtkSegment->GetPointIds()->SetId(0, ((SingleVessel *) parent)->vtkSegment->GetPointId(1)); // the second index is the global index of the mesh point
		iNew->vtkSegment->GetPointIds()->SetId(1, idDist); // the second index is the global index of the mesh point

		iNew->vtkSegmentId = vtkTree->GetLines()->InsertNextCell(iNew->vtkSegment);
		elements[iNew->vtkSegmentId] = iNew;

		vtkTree->BuildCells();
		vtkTree->Modified();

		//	Update tree locator
		vtkTreeLocator->Update();

	}
	//	Non-root case & not distal branching
	else{

		//	Add segment iNew, iCon and iBif in the cloned tree updating nLevel and lengths
		point dNew = xDist - xProx;
		point dCon = ((SingleVessel *) parent)->xDist - xProx;
		point dBif = xProx - ((SingleVessel *) parent)->xProx;

		SingleVessel *iNew = new SingleVessel();
		iNew->xProx = xProx;
		iNew->xDist = xDist;
		iNew->nLevel = ((SingleVessel *) parent)->nLevel + 1;
		iNew->length = sqrt(dNew ^ dNew);
		iNew->viscosity = nu->getValue(iNew->nLevel);
		iNew->resistance = 8 * nu->getValue(iNew->nLevel) / M_PI * iNew->length;
		iNew->parent = parent;
		iNew->ID = nTerms;
		iNew->stage = currentStage;
		iNew->vesselFunction = vesselFunction;

		SingleVessel *iCon = new SingleVessel();
		iCon->xProx = xProx;
		iCon->xDist = ((SingleVessel *) parent)->xDist;
		iCon->nLevel = ((SingleVessel *) parent)->nLevel + 1;
		iCon->length = sqrt(dCon ^ dCon);
		iCon->viscosity = nu->getValue(iCon->nLevel);
		iCon->parent = parent;
		iCon->ID = ((SingleVessel *) parent)->ID;
		iCon->branchingMode = parent->branchingMode;
		iCon->stage = ((SingleVessel *) parent)->stage;
		iCon->vesselFunction = ((SingleVessel *) parent)->vesselFunction;

		vector<AbstractVascularElement *> prevChildrenParent = parent->getChildren();
		if (prevChildrenParent.empty()) {
			iCon->resistance = 8 * iCon->viscosity / M_PI * iCon->length;
		} else {
			for (vector<AbstractVascularElement *>::iterator it = prevChildrenParent.begin(); it != prevChildrenParent.end(); ++it) {
				iCon->addChild(*it);
				(*it)->parent = iCon;
			}
			parent->removeChildren();
		}
		parent->addChild(iNew);
		parent->addChild(iCon);

		((SingleVessel *) parent)->xDist = xProx;
		((SingleVessel *) parent)->length = sqrt(dBif ^ dBif);

		//	Update post-order nLevel, flux, pressure and determine initial resistance and beta values.
		updateTree(((SingleVessel *) root), this);

		//	Update resistance, pressure and betas
		double maxVariation = INFINITY;
		while (maxVariation > variationTolerance) {
			updateTreeViscositiesBeta(((SingleVessel *) root), &maxVariation);
		}

		//	Update tree geometry
		vtkIdType idProx = vtkTree->GetPoints()->InsertNextPoint(xProx.p);
		vtkIdType idDist = vtkTree->GetPoints()->InsertNextPoint(xDist.p);

		iNew->vtkSegment = vtkSmartPointer<vtkLine>::New();
		iNew->vtkSegment->GetPointIds()->SetId(0, idProx); // the second index is the global index of the mesh point
		iNew->vtkSegment->GetPointIds()->SetId(1, idDist); // the second index is the global index of the mesh point

		iCon->vtkSegment = vtkSmartPointer<vtkLine>::New();
		iCon->vtkSegment->GetPointIds()->SetId(0, idProx); // the second 0 is the index of xProx
		iCon->vtkSegment->GetPointIds()->SetId(1, ((SingleVessel *) parent)->vtkSegment->GetPointId(1)); // the second 1 is the index of xDist

		iNew->vtkSegmentId = vtkTree->GetLines()->InsertNextCell(iNew->vtkSegment);
		iCon->vtkSegmentId = vtkTree->GetLines()->InsertNextCell(iCon->vtkSegment);

		elements[iNew->vtkSegmentId] = iNew;
		elements[iCon->vtkSegmentId] = iCon;

//		cout << "Parent VTK Cell ids : " << vtkTree->GetCell(parent->vtkSegmentId)->GetPointIds()->GetNumberOfIds() << endl;
//		cout << "Intented modified id " << parent->vtkSegment->GetPointId(1) << endl;
		vtkTree->ReplaceCellPoint(((SingleVessel *) parent)->vtkSegmentId, ((SingleVessel *) parent)->vtkSegment->GetPointId(1), idProx);
		((SingleVessel *) parent)->vtkSegment->GetPointIds()->SetId(1, idProx);

		vtkTree->BuildCells();
		vtkTree->Modified();

//		cout << "Points = " << vtkTree->GetNumberOfPoints() << endl;
//		cout << "Vessels = " << vtkTree->GetNumberOfLines() << endl;

		//	Update tree locator
		vtkTreeLocator->Update();
	}

}

//void SingleVesselCCOOTree::addVessel(point xDist, AbstractVascularElement *parent, AbstractVascularElement::BRANCHING_MODE mode,
//		AbstractVascularElement::VESSEL_FUNCTION vesselFunction) {
//	//	Root
//	if (!parent) {
//
//		SingleVessel * newRoot = new SingleVessel();
//
//		//	Nodal quantities
//		newRoot->xDist = xDist;
//		newRoot->xProx = this->xPerf;
//		point dist = newRoot->xDist - newRoot->xProx;
//		newRoot->nLevel = 0;
//		newRoot->beta = rootRadius;
//		newRoot->radius = rootRadius;
//		newRoot->length = sqrt(dist ^ dist);
//		newRoot->viscosity = nu->getValue(newRoot->nLevel);
//		newRoot->resistance = (8 * newRoot->viscosity / M_PI) * newRoot->length;
//		newRoot->flow = qProx;
//		newRoot->treeVolume = M_PI * newRoot->length * rootRadius * rootRadius;
//		newRoot->parent = NULL;
//		newRoot->ID = nTerms;
//		newRoot->pressure = newRoot->resistance * newRoot->flow + refPressure;
//		newRoot->stage = currentStage;
//		newRoot->branchingMode = mode;
//		newRoot->vesselFunction = vesselFunction;
//
//		//	Tree quantities
//		psiFactor = pow(newRoot->beta, 4) / newRoot->flow;
//		dp = newRoot->resistance / psiFactor;
//
//		//	Update tree geometry
//		vtkSmartPointer<vtkPoints> pts = vtkSmartPointer<vtkPoints>::New();
//		vtkIdType idProx = pts->InsertNextPoint(newRoot->xProx.p);
//		vtkIdType idDist = pts->InsertNextPoint(newRoot->xDist.p);
//		vtkTree->SetPoints(pts);
//
//		newRoot->vtkSegment = vtkSmartPointer<vtkLine>::New();
//		newRoot->vtkSegment->GetPointIds()->SetId(0, idProx); // the second 0 is the index of xProx
//		newRoot->vtkSegment->GetPointIds()->SetId(1, idDist); // the second 1 is the index of xDist
//		vtkSmartPointer<vtkCellArray> lines = vtkSmartPointer<vtkCellArray>::New();
//		newRoot->vtkSegmentId = lines->InsertNextCell(newRoot->vtkSegment);
//		vtkTree->SetLines(lines);
//		elements[newRoot->vtkSegmentId] = newRoot;
//
//		root = newRoot;
//
//		//	Update tree locator
//		vtkTreeLocator->SetDataSet(vtkTree);
//		vtkTreeLocator->BuildLocator();
//	}
//	//	Non-root case
//	else {
//
//		//	Add segment iNew, iCon and iBif in the cloned tree updating nLevel and lengths
//		point dNew = xDist - ((SingleVessel *) parent)->xDist;
//
//		SingleVessel *iNew = new SingleVessel();
//		iNew->xProx = ((SingleVessel *) parent)->xDist;
//		iNew->xDist = xDist;
//		iNew->nLevel = ((SingleVessel *) parent)->nLevel + 1;
//		iNew->length = sqrt(dNew ^ dNew);
//		iNew->viscosity = nu->getValue(iNew->nLevel);
//		iNew->resistance = 8 * nu->getValue(iNew->nLevel) / M_PI * iNew->length;
//		iNew->parent = parent;
//		iNew->ID = nTerms;
//		iNew->branchingMode = mode;
//		iNew->stage = currentStage;
//
//		iNew->radius = ((SingleVessel *) parent)->radius;
//		iNew->beta = 1;
//		iNew->vesselFunction = vesselFunction;
//
//		parent->addChild(iNew);
//
//		nTerms = getNTerminals();
//		nCommonTerminals = getNTerminals(AbstractVascularElement::TERMINAL_TYPE::COMMON);
//
//		//	Update post-order nLevel, flux, pressure and determine initial resistance and beta values.
//		updateTree(((SingleVessel *) root), this);
//
//		//	Update resistance, pressure and betas
//		double maxVariation = INFINITY;
//		while (maxVariation > variationTolerance) {
//			updateTreeViscositiesBeta(((SingleVessel *) root), &maxVariation);
//		}
//
//		//	Update tree geometry
//		vtkIdType idDist = vtkTree->GetPoints()->InsertNextPoint(xDist.p);
//
//		iNew->vtkSegment = vtkSmartPointer<vtkLine>::New();
//		iNew->vtkSegment->GetPointIds()->SetId(0, ((SingleVessel *) parent)->vtkSegment->GetPointId(1)); // the second index is the global index of the mesh point
//		iNew->vtkSegment->GetPointIds()->SetId(1, idDist); // the second index is the global index of the mesh point
//
//		iNew->vtkSegmentId = vtkTree->GetLines()->InsertNextCell(iNew->vtkSegment);
//
//		elements[iNew->vtkSegmentId] = iNew;
//
//		vtkTree->BuildCells();
//		vtkTree->Modified();
//
//		//	Update tree locator
//		vtkTreeLocator->Update();
//	}
//
//}

vector<AbstractVascularElement*> SingleVesselCCOOTree::getCloseSegments(point xNew, AbstractDomain *domain, int* nFound) {

	vtkSmartPointer<vtkIdList> idSegments = vtkSmartPointer<vtkIdList>::New();
	double *localBox = domain->getLocalNeighborhood(xNew, nCommonTerminals);

	vtkTreeLocator->FindCellsWithinBounds(localBox, idSegments);

	vector<AbstractVascularElement*> closerSegments;
	int nElements = (int) idSegments->GetNumberOfIds();
	for (int i = 0; i < nElements; ++i) {
		int elemIndex = idSegments->GetId(i);
		AbstractVascularElement *candidate = elements[elemIndex];
		if(domain->isValidElement(candidate))
			if(candidate->branchingMode != AbstractVascularElement::NO_BRANCHING)
				closerSegments.push_back(candidate);
	}
	*nFound = closerSegments.size();
	delete[] localBox;
	return closerSegments;
}

int SingleVesselCCOOTree::testVessel(point xNew, AbstractVascularElement *parent, AbstractDomain *domain, vector<AbstractVascularElement *> neighbors, double dLim, point* xBif, double* cost) {

	vector<point> bifPoints;
	parent->getBranchingPoints(&bifPoints, xNew);
	SingleVessel *pVessel = (SingleVessel *) parent;

	vector<double> costs(bifPoints.size(), INFINITY);
	for (unsigned int i = 0; i < bifPoints.size(); ++i) {
		point bif = bifPoints[i];
		//	TODO Implement the BIG if as a filter design pattern for testing vessels. IMPORTANT! Benchmark that implementation against the hardcoded version to evaluate the performance since
		//	its a highly covered piece of the code. Advantages: can dynamically modify the checks at different stages to enhance computation.
		// Branching is distal or angles are valid
		if (pVessel->branchingMode == AbstractVascularElement::BRANCHING_MODE::DISTAL_BRANCHING || (areValidAngles(bif, xNew, pVessel, domain->getMinBifurcationAngle())
				&&	isValidOpeningAngle(bif, xNew, pVessel, domain->getMinPlaneAngle()))
			) {
			/* x_n, bif is inside the domain AND
			(Branching is distal OR
			((Vessel is perforator OR x_p,x_b is inside) AND
			x_b, x_p is inside)
			In other words
			v_new is inside the domain AND
			(parent vessel is distal OR
			((v_p is inside the domain OR parente vessel is perforator) AND
			v_s is inside the domain))
			*/
			if (domain->isSegmentInside(xNew, bif) && (pVessel->branchingMode == AbstractVascularElement::BRANCHING_MODE::DISTAL_BRANCHING ||
					((pVessel->vesselFunction == AbstractVascularElement::VESSEL_FUNCTION::PERFORATOR ||  domain->isSegmentInside(pVessel->xProx, bif)) && domain->isSegmentInside(pVessel->xDist, bif)) ) ) {
				/* v_new, v_s and v_p do not intersect neighbouring vessel */
				if (!isIntersectingVessels(xNew, bif, pVessel, neighbors) &&
						!isIntersectingVessels(pVessel->xProx, bif, pVessel, neighbors) &&
						!isIntersectingVessels(pVessel->xDist, bif, pVessel, neighbors)) {
					// Is distal
					if(pVessel->branchingMode == AbstractVascularElement::BRANCHING_MODE::DISTAL_BRANCHING){
						costs[i] = evaluate(xNew, pVessel, dLim);
					}
					// Is rigid/deformable/no_branching
					else{
						costs[i] = evaluate(xNew, bif, pVessel, dLim);
//						cout << "Cost for xNew " << xNew << " and " << parent->vtkSegmentId << " with bifurcation at " << coordinates[majorIndex + j-1] << " is " << costs[majorIndex + j-1] << endl;
					}
				} else {
					costs[i] = INFINITY;
					// cout << "Intersection detected." << endl;
				}
			} else {
				costs[i] = INFINITY;
				// cout << "Cost for bifurcation outside the domain." << endl;
			}
		} else {
			costs[i] = INFINITY;
			// cout << "Small angle detected." << endl;
		}
//#pragma omp critical
//			cout << "Cost of bifurcation at coordinates " << coordinates[majorIndex + j] << " is " << costs[majorIndex + j] << endl;
	}

	*cost = INFINITY;
	*xBif = {INFINITY,INFINITY,INFINITY};
	for (unsigned int i = 0; i < bifPoints.size(); ++i) {
		if (costs[i] < *cost) {
			*cost = costs[i];
			*xBif = bifPoints[i];
		}
	}

	return *cost != INFINITY;
}

double SingleVesselCCOOTree::evaluate(point xNew, point xTest, SingleVessel *parent, double dLim) {

	SingleVesselCCOOTree *clonedTree = cloneUpTo(instanceData->nLevelTest, parent);
//	SingleVesselCCOOTree *clonedTree = this->clone();

	AbstractCostEstimator *localEstimator = instanceData->costEstimator->clone();
	localEstimator->previousState(clonedTree, parent, xNew, xTest, dLim);

	clonedTree->nTerms++;
	clonedTree->nCommonTerminals++;

	//	Fast-forward until parent in the cloned tree
	auto it = clonedTree->elements.begin();
	for (; ((SingleVessel *) (it->second))->vtkSegmentId != ((SingleVessel *) parent)->vtkSegmentId; ++it)
		;
	SingleVessel *clonedParent = (SingleVessel *) (it->second);

	//	Add segment iNew, iCon and iBif in the cloned tree updating nLevel and lengths
	point dNew = xNew - xTest;
	point dCon = clonedParent->xDist - xTest;
	point dBif = xTest - clonedParent->xProx;

	SingleVessel *iNew = new SingleVessel();
	iNew->nLevel = clonedParent->nLevel + 1;
	iNew->length = sqrt(dNew ^ dNew);
	iNew->resistance = 8 * nu->getValue(iNew->nLevel) / M_PI * iNew->length;
	iNew->parent = clonedParent;

	SingleVessel *iCon = new SingleVessel();
	iCon->nLevel = clonedParent->nLevel + 1;
	iCon->length = sqrt(dCon ^ dCon);
	iCon->parent = clonedParent;

	vector<AbstractVascularElement *> prevChildrenParent = clonedParent->getChildren();
	if (prevChildrenParent.empty()) {
		iCon->resistance = 8 * nu->getValue(iCon->nLevel) / M_PI * iCon->length;
	} else {
		for (vector<AbstractVascularElement *>::iterator it = prevChildrenParent.begin(); it != prevChildrenParent.end(); ++it) {
			iCon->addChild(*it);
			(*it)->parent = iCon;
		}
		clonedParent->removeChildren();
	}
	clonedParent->addChild(iNew);
	clonedParent->addChild(iCon);

	//	Not needed because the updates use the tree structure to visit and update (not the element structure)
//	clonedTree->elements.push_back(iNew);
//	clonedTree->elements.push_back(iCon);

	clonedParent->length = sqrt(dBif ^ dBif);

	//	Update post-order nLevel, flux, initial resistances and intial betas.
	updateTree((SingleVessel *) clonedTree->root, clonedTree);

	double maxVariation = INFINITY;
	while (maxVariation > variationTolerance) {
		updateTreeViscositiesBeta((SingleVessel *) clonedTree->root, &maxVariation);
	}

	//	Check the symmetry constraint only for the newest vessel.
	if (!isSymmetricallyValid(iCon->beta, iNew->beta, iCon->nLevel)) {
		delete clonedTree;
		return INFINITY;
	}

	//	Compute cost and checks the geometric constraint only at the terminals - if the last is violated, cost is INFINITY
	double diffCost = localEstimator->computeCost(clonedTree);

	delete localEstimator;
	delete clonedTree;

	return diffCost;

}

double SingleVesselCCOOTree::evaluate(point xNew, SingleVessel *parent, double dLim) {

	SingleVesselCCOOTree *clonedTree = cloneUpTo(instanceData->nLevelTest, parent);
//	SingleVesselCCOOTree *clonedTree = this->clone();

	AbstractCostEstimator *localEstimator = instanceData->costEstimator->clone();
	localEstimator->previousState(clonedTree, parent, xNew, parent->xDist, dLim);

	if(parent->getChildren().size()>0){
		clonedTree->nTerms++;
		clonedTree->nCommonTerminals++;
	}

	//	Fast-forward until parent in the cloned tree
	auto it = clonedTree->elements.begin();
	for (; ((SingleVessel *) (it->second))->vtkSegmentId != ((SingleVessel *) parent)->vtkSegmentId; ++it)
		;
	SingleVessel *clonedParent = (SingleVessel *) (it->second);

	//	Add segment iNew, iCon and iBif in the cloned tree updating nLevel and lengths
	point dNew = xNew - clonedParent->xDist;
	point dBif = clonedParent->xDist - clonedParent->xProx;

	SingleVessel *iNew = new SingleVessel();
	iNew->nLevel = clonedParent->nLevel + 1;
	iNew->length = sqrt(dNew ^ dNew);
	iNew->resistance = 8 * nu->getValue(iNew->nLevel) / M_PI * iNew->length;
	iNew->parent = clonedParent;

	vector<AbstractVascularElement *> prevChildrenParent = clonedParent->getChildren();
	clonedParent->addChild(iNew);

	//	Same as in the other case, element structure is not needed for the following updates in the cloned tree.
//	clonedTree->elements.push_back(iNew);

	clonedParent->length = sqrt(dBif ^ dBif);

	//	Update post-order nLevel, flux, initial resistances and intial betas.
	updateTree((SingleVessel *) clonedTree->root, clonedTree);

	double maxVariation = INFINITY;
	while (maxVariation > variationTolerance) {
		updateTreeViscositiesBeta((SingleVessel *) clonedTree->root, &maxVariation);
	}

	//	FIXME Define symmetry law for N-ary bifurcations (Most different betas?)
	//	Check the symmetry constraint only for the newest vessel.
	if (!isSymmetricallyValid( ((SingleVessel *)clonedParent->getChildren()[0])->beta, iNew->beta, iNew->nLevel)) {
		delete clonedTree;
		return INFINITY;
	}

	//	Compute cost and checks the geometric constraint only at the terminals - if the last is unsatisfied, cost is INFINITY
	double diffCost = localEstimator->computeCost(clonedTree);

	delete localEstimator;
	delete clonedTree;

	return diffCost;

}

int SingleVesselCCOOTree::isSymmetricallyValid(double beta1, double beta2, int nLevel) {
	double epsRad;
	if (beta1 > beta2)
		epsRad = beta2 / beta1;
	else
		epsRad = beta1 / beta2;

	return epsRad >= epsLim->getValue(nLevel);
}

void SingleVesselCCOOTree::print() {
	cout << "Printing FixedRadiusRootCCOTree" << endl;
	cout << "Root at " << xPerf << " with a radius of " << rootRadius << " mm and a flux of " << qProx << " cm^3/s" << endl;
	cout << "Pressure=" << dp << " Pa and psi factor=" << psiFactor << " cm x s" << endl;
	cout << "End terminals=" << nTerms << endl;
	cout << endl << "Topology" << endl;

	// TODO each vascular element must implement its own object printing
//	for (vector<vessel *>::iterator it = elements.begin(); it != elements.end(); ++it) {
//		cout << (*it)->print() << endl;
//	}

}

int SingleVesselCCOOTree::isIntersectingVessels(point p1, point p2, SingleVessel* parent, vector<AbstractVascularElement *> neighbors) {

	for (vector<AbstractVascularElement *>::iterator it = neighbors.begin(); it != neighbors.end(); ++it) {
		double uv[2];
		SingleVessel* currentNeighbor = (SingleVessel*) (*it);
		int isIntersecting = 0;
		if (currentNeighbor != parent) {
			// TO DO check if this was changed in VTK 8.2 or 9.0
			isIntersecting = vtkLine::Intersection3D(currentNeighbor->xProx.p, currentNeighbor->xDist.p, p1.p, p2.p, uv[0], uv[1]);
			if (isIntersecting && (uv[0] > 0 && uv[0] < 1) && (uv[1] > 0 && uv[1] < 1)) {
				return true;
			}
		}
	}
	return false;
}

SingleVesselCCOOTree* SingleVesselCCOOTree::clone() {
	SingleVesselCCOOTree *copy = new SingleVesselCCOOTree(this->xPerf, this->rootRadius, this->qProx, this->getGam(), this->getEpsLim(), this->getNu(), this->refPressure,
			this->variationTolerance, this->instanceData);
	copy->nCommonTerminals = this->nCommonTerminals;
	copy->currentStage = this->currentStage;
	copy->qReservedFactor = this->qReservedFactor;
	copy->psiFactor = this->psiFactor;
	copy->dp = this->dp;
	copy->nTerms = this->nTerms;

	copy->root = this->cloneTree((SingleVessel *) root, &(copy->elements));

	return copy;
}

SingleVessel* SingleVesselCCOOTree::cloneTree(SingleVessel* root, unordered_map<long long, AbstractVascularElement *> *segments) {

	SingleVessel *copy = new SingleVessel();

	copy->parent = NULL;
	copy->vtkSegmentId = root->vtkSegmentId;
	copy->xProx = root->xProx;
	copy->xDist = root->xDist;
	copy->nLevel = root->nLevel;
	copy->radius = root->radius;
	copy->beta = root->beta;
	copy->length = root->length;
	copy->resistance = root->resistance;
	copy->flow = root->flow;
	copy->viscosity = root->viscosity;
	copy->treeVolume = root->treeVolume;

	(*segments)[copy->vtkSegmentId] = copy;

	vector<AbstractVascularElement *> rootChildren = root->getChildren();
	for (unsigned int i = 0; i < rootChildren.size(); ++i) {
		copy->children.push_back(cloneTree((SingleVessel*) rootChildren[i], segments));
		copy->children[i]->parent = copy;
	}

	return copy;
}

void SingleVesselCCOOTree::updateTree(SingleVessel* root, SingleVesselCCOOTree* tree) {
	if (root->getChildren().empty()) {
		root->flow = root->getTerminalFlow(tree->qProx, tree->qProx * tree->qReservedFactor, tree->nCommonTerminals); //tree->qProx / tree->nTerms;
		root->pressure = root->resistance * root->flow + refPressure;
//		cout << tree->qProx << " " << tree->qReservedFactor << " " << tree->nCommonTerminals << " " << root->flow << endl;
	} else {
		vector<AbstractVascularElement *> rootChildren = root->getChildren();
		double totalFlow = 0.0;
		double invTotalResistance = 0.0;
		for (vector<AbstractVascularElement *>::iterator it = rootChildren.begin(); it != rootChildren.end(); ++it) {
			SingleVessel *currentVessel = (SingleVessel *) (*it);
			currentVessel->nLevel = root->nLevel + 1;
			updateTree(currentVessel, tree);
			totalFlow += currentVessel->flow;
			invTotalResistance += 1 / currentVessel->resistance;
		}
		root->flow = totalFlow;

		double invResistanceContributions = 0.0;
		if (rootChildren.size() == 1) {
			SingleVessel *currentVessel = (SingleVessel *) rootChildren[0];
			currentVessel->beta = 1.0;
			invResistanceContributions = 1 / currentVessel->resistance;
		} else {
			for (vector<AbstractVascularElement *>::iterator it = rootChildren.begin(); it != rootChildren.end(); ++it) {
				SingleVessel *currentVessel = (SingleVessel *) (*it);
				double siblingsFlow = totalFlow - currentVessel->flow;
				double siblingsResistance = 1 / (invTotalResistance - 1 / currentVessel->resistance);
				double betaRatio = sqrt(sqrt((siblingsFlow * siblingsResistance) / (currentVessel->flow * currentVessel->resistance)));

				currentVessel->beta = pow(1 + pow(betaRatio, gam->getValue(currentVessel->nLevel)), -1.0 / gam->getValue(currentVessel->nLevel));

				double betaSqr = currentVessel->beta * currentVessel->beta;
				invResistanceContributions += betaSqr * betaSqr / currentVessel->resistance;
			}
		}
		root->localResistance = 8 * nu->getValue(root->nLevel) / M_PI * root->length;
		root->resistance = root->localResistance + 1 / invResistanceContributions;
		root->pressure = root->resistance * root->flow + refPressure;
	}
}

int SingleVesselCCOOTree::areValidAngles(point xBif, point xNew, SingleVessel* parent, double minAngle) {

	point iNew = xNew - xBif;
	point iCon = parent->xDist - xBif;
	point iBif = parent->xProx - xBif;

	double maxAngle = M_PI_2 - minAngle;

	double arg1 = (iNew ^ iCon) / sqrt((iNew ^ iNew) * (iCon ^ iCon));
	arg1 = min(1.0, max(-1.0, arg1));
	double arg2 = (iNew ^ iBif) / sqrt((iNew ^ iNew) * (iBif ^ iBif));
	arg2 = min(1.0, max(-1.0, arg2));

	double angle1 = abs(acos(arg1) - M_PI_2);
	double angle2 = abs(acos(arg2) - M_PI_2);

	if (angle1 > maxAngle || angle2 > maxAngle)
		return 0;

	return 1;
}

void SingleVesselCCOOTree::updateTreeViscositiesBeta(SingleVessel* root, double* maxBetaVariation) {
	if (root->parent) {
		root->radius = root->beta * ((SingleVessel*) root->parent)->radius;
	} else {
		root->radius = root->beta;
	}

	vector<AbstractVascularElement *> rootChildren = root->getChildren();
	if (rootChildren.empty()) {
		root->viscosity = getNuFL(root->radius);
		root->resistance = 8 * root->viscosity / M_PI * root->length;
		root->pressure = root->resistance * root->flow + refPressure;
		root->treeVolume = root->radius * root->radius * M_PI * root->length;
		*maxBetaVariation = 0.0;
	} else {

		double totalChildrenFlow = 0.0;
		double totalChildrenVolume = 0.0;
		double invTotalResistance = 0.0;
		*maxBetaVariation = 0.0;
		for (vector<AbstractVascularElement *>::iterator it = rootChildren.begin(); it != rootChildren.end(); ++it) {
			SingleVessel *currentVessel = (SingleVessel *) (*it);
			double betaVariation;
			updateTreeViscositiesBeta(currentVessel, &betaVariation);

			if (betaVariation > *maxBetaVariation)
				*maxBetaVariation = betaVariation;

			totalChildrenFlow += currentVessel->flow;
			totalChildrenVolume += currentVessel->treeVolume;
			invTotalResistance += 1 / currentVessel->resistance;
		}

		double invResistanceContributions = 0.0;
		if (rootChildren.size() == 1) {
			SingleVessel *currentVessel = (SingleVessel *) rootChildren[0];

			double previousBeta = currentVessel->beta;
			currentVessel->beta = 1.0;
			double betaVariation = abs(currentVessel->beta - previousBeta);
			if (betaVariation > *maxBetaVariation)
				*maxBetaVariation = betaVariation;

			invResistanceContributions = 1 / currentVessel->resistance;
		} else {
			for (vector<AbstractVascularElement *>::iterator it = rootChildren.begin(); it != rootChildren.end(); ++it) {
				SingleVessel *currentVessel = (SingleVessel *) (*it);
				double siblingsResistance = 1 / (invTotalResistance - 1 / currentVessel->resistance);
				double betaRatio = sqrt(sqrt(((totalChildrenFlow - currentVessel->flow) * siblingsResistance) / (currentVessel->flow * currentVessel->resistance)));
				double previousBeta = currentVessel->beta;
				currentVessel->beta = pow(1 + pow(betaRatio, gam->getValue(currentVessel->nLevel)), -1 / gam->getValue(currentVessel->nLevel));

				double betaVariation = abs(currentVessel->beta - previousBeta);
				if (betaVariation > *maxBetaVariation)
					*maxBetaVariation = betaVariation;

				double betaSqr = currentVessel->beta * currentVessel->beta;
				invResistanceContributions += betaSqr * betaSqr / currentVessel->resistance;
			}
		}

		root->viscosity = getNuFL(root->radius);
		root->localResistance = 8 * root->viscosity / M_PI * root->length;
		root->resistance = root->localResistance + 1 / invResistanceContributions;
		root->treeVolume = root->radius * root->radius * M_PI * root->length + totalChildrenVolume;
		root->pressure = root->resistance * root->flow + refPressure;
	}

}

SingleVesselCCOOTree* SingleVesselCCOOTree::cloneUpTo(int levels, SingleVessel* parent) {

	SingleVessel *subtreeRoot = parent;

	//	Identify N levels root
	for (int i = 0; i < levels && subtreeRoot->parent; ++i) {
		subtreeRoot = (SingleVessel*) subtreeRoot->parent;
	}

	SingleVesselCCOOTree *copy = new SingleVesselCCOOTree(this->xPerf, this->rootRadius, this->qProx, this->getGam(), this->getEpsLim(), this->getNu(), this->refPressure,
			this->variationTolerance, this->instanceData);
	copy->nCommonTerminals = this->nCommonTerminals;
	copy->currentStage = this->currentStage;
	copy->qReservedFactor = this->qReservedFactor;
	copy->psiFactor = this->psiFactor;
	copy->dp = this->dp;
	copy->nTerms = this->nTerms;

	copy->root = this->cloneTree(subtreeRoot, &(copy->elements));
	((SingleVessel *) copy->root)->beta = subtreeRoot->radius;
	((SingleVessel *) copy->root)->radius = subtreeRoot->radius;

	return copy;

}

/**
 * Function for radius in milimeters
 * @param radius Vessel radius in millimeters
 * @return Viscosity in centipoise
 */
inline double SingleVesselCCOOTree::getNuFL(double radius) {
	//	viscosity is in cP units; diameter is in microns.

	double d = radius * 2000;
	if(isInCm)
		d *= 10;
//	cout << "current diameter in microns " << d << endl;
	double nuMixture = 6 * exp(-0.085 * d) - 2.44 * exp(-0.06 * pow(d, 0.645)) + 3.2;
	double nuPlasma = 1.1245;
	double relDSqr = d / (d - 1.1);
	relDSqr *= relDSqr;

	double viscosity = (nuPlasma * (1 + (nuMixture - 1) * relDSqr) * relDSqr);// / 100;

//	cout << "The current viscosity is " << viscosity << endl;
	return viscosity;
}

void SingleVesselCCOOTree::saveTree(ofstream *outFile) {
	this->AbstractObjectCCOTree::saveTree(outFile);
	*outFile << rootRadius << " " << variationTolerance << " ";
}

string SingleVesselCCOOTree::getTreeName() {
	return "SingleVesselCCOOTree";
}

void SingleVesselCCOOTree::createSegmentVtkLines(AbstractVascularElement *vessel) {

	SingleVessel *currentVessel = (SingleVessel *) vessel;
	point xp = currentVessel->xProx;
	point xd = currentVessel->xDist;
	point dNew = xp - xd;

	//	BUG!! Parent may not have vtkSegment since it was not visited yet.
	SingleVessel *currentParent = (SingleVessel *) currentVessel->parent;
	if (currentParent) {
		currentVessel->nLevel = currentParent->nLevel + 1;
		currentVessel->beta = currentVessel->radius / currentParent->radius;
		currentVessel->length = sqrt(dNew ^ dNew);
		currentVessel->viscosity = nu->getValue(currentVessel->nLevel);
		currentVessel->resistance = 8 * nu->getValue(currentVessel->nLevel) / M_PI * currentVessel->length;
		currentVessel->pressure = 0.0;

		//	Update tree geometry
		vtkIdType idDist = vtkTree->GetPoints()->InsertNextPoint(xd.p);

		currentVessel->vtkSegment = vtkSmartPointer<vtkLine>::New();
		currentVessel->vtkSegment->GetPointIds()->SetId(0, currentParent->vtkSegment->GetPointId(1)); // the second index is the global index of the mesh point
		currentVessel->vtkSegment->GetPointIds()->SetId(1, idDist); // the second index is the global index of the mesh point

		currentVessel->vtkSegmentId = vtkTree->GetLines()->InsertNextCell(currentVessel->vtkSegment);

		vtkTree->BuildCells();
		vtkTree->Modified();
	} else {
		currentVessel->nLevel = 0;
		currentVessel->beta = rootRadius;
		currentVessel->radius = rootRadius;
		currentVessel->length = sqrt(dNew ^ dNew);
		currentVessel->viscosity = nu->getValue(currentVessel->nLevel);
		currentVessel->resistance = (8 * currentVessel->viscosity / M_PI) * currentVessel->length;
		currentVessel->flow = qProx;
		currentVessel->treeVolume = M_PI * currentVessel->length * rootRadius * rootRadius;
		currentVessel->pressure = 0.0;

		//	Tree quantities
		psiFactor = pow(currentVessel->beta, 4) / currentVessel->flow;
		dp = currentVessel->resistance / psiFactor;

		//	Update tree geometry
		vtkSmartPointer<vtkPoints> pts = vtkSmartPointer<vtkPoints>::New();
		vtkIdType idProx = pts->InsertNextPoint(currentVessel->xProx.p);
		vtkIdType idDist = pts->InsertNextPoint(currentVessel->xDist.p);
		vtkTree->SetPoints(pts);

		currentVessel->vtkSegment = vtkSmartPointer<vtkLine>::New();
		currentVessel->vtkSegment->GetPointIds()->SetId(0, idProx); // the second 0 is the index of xProx
		currentVessel->vtkSegment->GetPointIds()->SetId(1, idDist); // the second 1 is the index of xDist
		vtkSmartPointer<vtkCellArray> lines = vtkSmartPointer<vtkCellArray>::New();
		currentVessel->vtkSegmentId = lines->InsertNextCell(currentVessel->vtkSegment);
		vtkTree->SetLines(lines);

		vtkTree->BuildCells();
		vtkTree->Modified();
	}

	vector<AbstractVascularElement *> children = currentVessel->getChildren();
	for (std::vector<AbstractVascularElement *>::iterator it = children.begin(); it != children.end(); ++it) {
		createSegmentVtkLines(*it);
	}

}

//	NEVER TESTED
void SingleVesselCCOOTree::removeWitheredBranches(int stage) {
	for (auto it = elements.begin(); it != elements.end(); ++it) {
		SingleVessel *currentVessel = (SingleVessel *) (it->second);
		if (currentVessel->stage == stage) {
			if (isWithered(currentVessel)) {
				this->remove(currentVessel);
				elements.erase(it);
			}
		}
	}
}

void SingleVesselCCOOTree::remove(SingleVessel* vessel) {

	vector<AbstractVascularElement *> children = vessel->getChildren();
	for (vector<AbstractVascularElement *>::iterator it = children.begin(); it != children.end(); ++it) {
		remove( (SingleVessel*) *it);
	}
	vector<AbstractVascularElement *> parentChildren = vessel->parent->getChildren();
	for (vector<AbstractVascularElement *>::iterator it = parentChildren.begin(); it != parentChildren.end(); ++it) {
		if( (SingleVessel*) *it == vessel)
			parentChildren.erase(it);
	}

	vtkTree->DeleteCell(vessel->vtkSegmentId);
	vtkTree->DeletePoint(vessel->vtkSegment->GetPointId(1));
	delete vessel;
}

//	NEVER TESTED
bool SingleVesselCCOOTree::isWithered(SingleVessel* vessel) {
	int currentStage = vessel->stage;
	vector<AbstractVascularElement *> children = vessel->getChildren();
	if (!children.empty()) {
		for (vector<AbstractVascularElement *>::iterator it = children.begin(); it != children.end(); ++it) {
			SingleVessel *child = (SingleVessel *) *it;
			if(child->stage > currentStage || !isWithered(child))
				return false;
		}
	}
	return true;
}

int SingleVesselCCOOTree::isValidOpeningAngle(point xBif, point xNew, SingleVessel* parent, double minPlaneAngle){

	point iNew = xNew - xBif;
	point iCon = parent->xDist - xBif;
	point iBif = parent->xProx - xBif;

	point planeNormal;

	planeNormal.p[0] = iBif.p[1] * iCon.p[2] - iBif.p[2] * iCon.p[1];
	planeNormal.p[1] = iBif.p[2] * iCon.p[0] - iBif.p[0] * iCon.p[2];
	planeNormal.p[2] = iBif.p[0] * iCon.p[1] - iBif.p[1] * iCon.p[0];

	//	acos return result in the interval of [0,pi]
	//	We're using the abs of the inner product since we are not interested in the orientation of the normal vector.
	double openingAngle = M_PI/2 - acos( abs(iNew ^ planeNormal) / sqrt((iNew^iNew) * (planeNormal^planeNormal)) );

	return minPlaneAngle <= openingAngle;

}

double SingleVesselCCOOTree::getVariationTolerance()
{
	return this->variationTolerance;
}

string SingleVesselCCOOTree::getFilenameCCO() {
	return this->filenameCCO;
}<|MERGE_RESOLUTION|>--- conflicted
+++ resolved
@@ -407,12 +407,9 @@
 
 		//	Children parsing
 		cout << " - Children : ";
-<<<<<<< HEAD
-		while (ss >> childId) {
-=======
+
 		while (!ss.eof()) {
 			ss >> childId;
->>>>>>> 69e3209e
 			cout << childId << " " ;
 			elements[vtkId]->addChild(elements[childId]);
 //			ss >> childId;
