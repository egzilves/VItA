/* SPDX-License-Identifier: Apache-2.0 */
/* Copyright 2020 Gonzalo Maso Talou */
/*
 * SingleVesselCCOOTree.cpp
 *
 *  Created on: Mar 29, 2018
 *      Author: Gonzalo D. Maso Talou
 */

#include "SingleVesselCCOOTree.h"

#include <vtkCell.h>
#include <vtkCellArray.h>
#include <vtkCellLocator.h>
#include <vtkIdList.h>
#include <vtkLine.h>
#include <vtkPoints.h>
#include <vtkPointSet.h>
#include <vtkPolyData.h>
#include <vtkSmartPointer.h>
#include <vtkType.h>
#include <vtkXMLPolyDataReader.h>
#include <vtkXMLReader.h>

#include <algorithm>
#include <cmath>
#include <fstream>
#include <sstream>
#include <iostream>
#include <iterator>
#include <string>
#include <vector>
#include <climits>

#include "AbstractCostEstimator.h"
#include "../CCOCommonStructures.h"
#include "../domain/AbstractDomain.h"
#include "../vascularElements/SingleVessel.h"
#include "../../constrains/AbstractConstraintFunction.h"
#include "../../core/GeneratorData.h"

SingleVesselCCOOTree::SingleVesselCCOOTree(point xi, double rootRadius, double qi, AbstractConstraintFunction<double, int> *gam, AbstractConstraintFunction<double, int> *epsLim,
		AbstractConstraintFunction<double, int> *nu, double refPressure, double resistanceVariationTolerance, GeneratorData *instanceData) :
		AbstractObjectCCOTree(xi, qi, gam, epsLim, nu, refPressure, instanceData) {
	this->filenameCCO = "";
	this->rootRadius = rootRadius;
	this->variationTolerance = resistanceVariationTolerance;
	this->nCommonTerminals = 0;
	this->nBetaTries = ULLONG_MAX;
}

SingleVesselCCOOTree::SingleVesselCCOOTree(string filenameCCO, GeneratorData *instanceData, AbstractConstraintFunction<double, int> *gam, AbstractConstraintFunction<double, int> *epsLim,
		AbstractConstraintFunction<double, int> *nu) :
		AbstractObjectCCOTree(instanceData) {
	this->filenameCCO = filenameCCO;
	ifstream treeFile;

	treeFile.open(filenameCCO.c_str(), ios::in);
	string token;
	treeFile >> token;
	while (token.compare("*Tree") != 0 && !treeFile.eof()) {
		treeFile >> token;
	}

	cout << "Reading tree data..." << endl;
	//	Read tree
	treeFile >> xPerf.p[0];
	treeFile >> xPerf.p[1];
	treeFile >> xPerf.p[2];
	treeFile >> qProx;
	treeFile >> psiFactor;
	treeFile >> dp;
	treeFile >> nTerms;
	treeFile >> refPressure;
	treeFile >> pointCounter;
	treeFile >> rootRadius;
	treeFile >> variationTolerance;
	this->nBetaTries = ULLONG_MAX;

	treeFile >> token;
	while (token.compare("*Vessels") != 0 && !treeFile.eof()) {
		treeFile >> token;
	}

	cout << "Reading vessel data..." << endl;
	//	Read each vessel
	int numVessels;
	treeFile >> numVessels;
	//	Patch ------------------
	this->qReservedFactor = 0.0;
	//	------------------------
	double accReservedFlowFraction = 0.0;
	double currentReservedFlow = 0.0;
	for (int i = 0; i < numVessels; ++i) {
		int branchingMode = 0;
		int vesselType = 0;
		SingleVessel *v = new SingleVessel();
		v->qReservedFraction = 0.0;
		treeFile >> v->vtkSegmentId;
		cout << v->vtkSegmentId << endl;
		treeFile >> v->xProx.p[0];
		treeFile >> v->xProx.p[1];
		treeFile >> v->xProx.p[2];
		treeFile >> v->xDist.p[0];
		treeFile >> v->xDist.p[1];
		treeFile >> v->xDist.p[2];
		treeFile >> token; 						//	Tappering
		treeFile >> token;						//	Proximal_Distal_Radius_switched
		treeFile >> token;						//	Regions
		treeFile >> currentReservedFlow;		//	Reserved fraction -> Ask Paulo if it is alright
		if(currentReservedFlow > 0.0){
			v->terminalType = AbstractVascularElement::TERMINAL_TYPE::RESERVED;
			v->qReservedFraction = currentReservedFlow;
			accReservedFlowFraction += currentReservedFlow;
		}
		treeFile >> branchingMode; 				//	Branching - 0:NO_BRANCHING, 1:RIGID_PARENT, 2:DEFORMABLE_PARENT, 3:DISTAL_BRANCHING, 4:ONLY_AT_PARENT_HOTSPOTS
		v->branchingMode = static_cast<AbstractVascularElement::BRANCHING_MODE>(branchingMode);
		treeFile >> v->radius;
		treeFile >> token;						//	Resistance 1
		treeFile >> token;						//	Resistance 2
		treeFile >> token;						//	Capacitance
		treeFile >> token;						//	Pressure
		treeFile >> vesselType;					//	Perforators - 0:DISTRIBUTION, 1:PERFORATOR, 2:TRANSPORT
		v->vesselFunction = static_cast<AbstractVascularElement::VESSEL_FUNCTION>(vesselType);
		treeFile >> token;						//	Heart
		treeFile >> token;						//	Valves_SResistors_codes
		treeFile >> v->stage;					//	Stage
		this->elements[v->vtkSegmentId] = v;
	}

	this->qReservedFactor = accReservedFlowFraction;

	//	Load connectivity among segments
	treeFile >> token;
	cout << token << endl;
	while (token.compare("*Connectivity") != 0 && !treeFile.eof()) {
		treeFile >> token;
	}
	getline(treeFile, token);

	cout << "Reading connectivity data..." << endl;
	int rootIndex = 0;
	for (long long i = 0; i < numVessels; ++i) {
		getline(treeFile, token);
		stringstream ss;
		ss << token;
		int vtkId, parentId, childId;

		ss >> vtkId;
		cout << "Vessel ID = " << vtkId;

		//	Parent parsing
		ss >> parentId;
		cout << " - P = " << parentId;
		if (parentId == -1) {
			elements[vtkId]->parent = NULL;
			rootIndex = vtkId;
		} else {
			elements[vtkId]->parent = elements[parentId];
		}

		//	Children parsing
		cout << " - Children : ";
		while (ss >> childId) {			
			cout << childId << " " ;
			elements[vtkId]->addChild(elements[childId]);
		}
		cout << endl;
	}

	cout << "Assembling tree..." << endl;
	//	Tree values
	this->root = elements[rootIndex];
	this->nTerms = this->getNTerminals();
	this->nCommonTerminals = getNTerminals(AbstractVascularElement::TERMINAL_TYPE::COMMON);
	cout << "Terminals " << nTerms << " - Common terminals " << getNTerminals(AbstractVascularElement::TERMINAL_TYPE::COMMON) << " - Reserved terminals " << getNTerminals(AbstractVascularElement::TERMINAL_TYPE::RESERVED) << endl;
	cout << "qReserved fraction " << qReservedFactor << endl;

	this->nu = nu;
	this->gam = gam;
	this->epsLim = epsLim;

	cout << "Tree successfully loaded" << endl;
	cout << "Creating VTK structure..." << endl;

	createSegmentVtkLines(root);

	vtkTree->BuildCells();
	vtkTree->Modified();

	cout << "Points = " << vtkTree->GetNumberOfPoints() << endl;
	cout << "Vessels = " << vtkTree->GetNumberOfLines() << endl;

	vtkTreeLocator->SetDataSet(vtkTree);
	vtkTreeLocator->BuildLocator();
	vtkTreeLocator->Update();

	treeFile.close();
}

//SingleVesselCCOOTree::SingleVesselCCOOTree(string filenameCCO, string filenameVTK, GeneratorData *instanceData) :
//		AbstractObjectCCOTree(instanceData) {
//	ifstream treeFile;
//
//	treeFile.open(filenameCCO.c_str(), ios::in);
//	string token;
//	treeFile >> token;
//	while (token.compare("*Tree") != 0 && !treeFile.eof()) {
//		treeFile >> token;
//	}
//
//	//	Read tree
//	treeFile >> xPerf.p[0];
//	treeFile >> xPerf.p[1];
//	treeFile >> xPerf.p[2];
//	treeFile >> qProx;
//	treeFile >> psiFactor;
//	treeFile >> dp;
//	treeFile >> nTerms;
//	treeFile >> refPressure;
//	treeFile >> pointCounter;
//	treeFile >> rootRadius;
//	treeFile >> variationTolerance;
//
//	treeFile >> token;
//	while (token.compare("*Vessels") != 0 && !treeFile.eof()) {
//		treeFile >> token;
//	}
//
//	//	Read each vessel
//	//	TODO update to support new features.
//	int numVessels;
//	treeFile >> numVessels;
//	for (int i = 0; i < numVessels; ++i) {
//		SingleVessel *v = new SingleVessel();
//		treeFile >> v->vtkSegmentId;
//		treeFile >> v->xProx.p[0];
//		treeFile >> v->xProx.p[1];
//		treeFile >> v->xProx.p[2];
//		treeFile >> v->xDist.p[0];
//		treeFile >> v->xDist.p[1];
//		treeFile >> v->xDist.p[2];
//		treeFile >> v->nLevel;
//		treeFile >> v->radius;
//		treeFile >> v->beta;
//		treeFile >> v->length;
//		treeFile >> v->resistance;
//		treeFile >> v->flow;
//		treeFile >> v->pressure;
//		treeFile >> v->ID;
//		treeFile >> v->treeVolume;
//		treeFile >> v->viscosity;
//		treeFile >> v->stage;
//		this->elements[v->vtkSegmentId] = v;
//	}
//
//	//	Load connectivity among segments
//	treeFile >> token;
//	while (token.compare("*Connectivity") != 0 && !treeFile.eof()) {
//		treeFile >> token;
//	}
//	getline(treeFile, token);
//
//	long long rootId = 0;
//	for (long long i = 0; i < numVessels; ++i) {
//		long long vtkId, parentId, childId;
//		getline(treeFile, token);
//		stringstream ss;
//		ss << token;
//		ss >> vtkId;
//
//		//	Parent parsing
//		ss >> parentId;
//		if (vtkId == -1){
//			elements[vtkId]->parent = NULL;
//			rootId = vtkId;
//		}
//		else
//			elements[vtkId]->parent = elements[parentId];
//
//		//	Children parsing
//		while (!ss.eof()) {
//			ss >> childId;
//			elements[vtkId]->addChild(elements[childId]);
//		}
//	}
//
//	this->root = elements[rootId];
//	cout << "Tree successfully loaded" << endl;
//	cout << "Loading VTK structure..." << endl;
//
//	this->nCommonTerminals = getNTerminals(AbstractVascularElement::TERMINAL_TYPE::COMMON);
//
////	Load VTK tree from .vtk file
//	vtkSmartPointer<vtkXMLPolyDataReader> reader = vtkSmartPointer<vtkXMLPolyDataReader>::New();
//	reader->SetFileName(filenameVTK.c_str());
//	reader->Update();
//	this->vtkTree = reader->GetOutput();
//	cout << "Points = " << vtkTree->GetNumberOfPoints() << endl;
//	cout << "Vessels = " << vtkTree->GetNumberOfLines() << endl;
//
//	updateSegmentVtkLines();
//
//	vtkTree->BuildCells();
//	vtkTree->Modified();
//
////	printVtkTree();
//
//	vtkTreeLocator->SetDataSet(vtkTree);
//	vtkTreeLocator->BuildLocator();
//	vtkTreeLocator->Update();
//
//	treeFile.close();
//
//}

SingleVesselCCOOTree::SingleVesselCCOOTree(string filenameCCO, GeneratorData* instanceData, double qi, AbstractConstraintFunction<double, int> *gam, AbstractConstraintFunction<double, int> *epsLim,
		AbstractConstraintFunction<double, int> *nu, double refPressure, double viscosityTolerance) :
		AbstractObjectCCOTree(instanceData) {

	this->filenameCCO = filenameCCO;

	ifstream treeFile;

	treeFile.open(filenameCCO.c_str(), ios::in);

	string token;
	treeFile >> token;
	while (token.compare("*Vessels") != 0 && !treeFile.eof()) {
		treeFile >> token;
	}

	//	Read each vessel
	int numVessels;
	treeFile >> numVessels;
	//	Patch ------------------
	this->qReservedFactor = 0.0;
	//	------------------------
	double accReservedFlowFraction = 0.0;
	double currentReservedFlow = 0.0;
	for (int i = 0; i < numVessels; ++i) {
		int branchingMode = 0;
		int vesselType = 0;
		SingleVessel *v = new SingleVessel();
		v->qReservedFraction = 0.0;
		treeFile >> v->vtkSegmentId;
		cout << v->vtkSegmentId << endl;
		treeFile >> v->xProx.p[0];
		treeFile >> v->xProx.p[1];
		treeFile >> v->xProx.p[2];
		treeFile >> v->xDist.p[0];
		treeFile >> v->xDist.p[1];
		treeFile >> v->xDist.p[2];
		treeFile >> token; 						//	Tappering
		treeFile >> token;						//	Proximal_Distal_Radius_switched
		treeFile >> token;						//	Regions
		treeFile >> currentReservedFlow;		//	Reserved fraction -> Ask Paulo if it is alright
		if(currentReservedFlow > 0.0){
			v->terminalType = AbstractVascularElement::TERMINAL_TYPE::RESERVED;
			v->qReservedFraction = currentReservedFlow;
			accReservedFlowFraction += currentReservedFlow;
		}
		treeFile >> branchingMode; 				//	Branching - 0:NO_BRANCHING, 1:RIGID_PARENT, 2:DEFORMABLE_PARENT, 3:DISTAL_BRANCHING, 4:ONLY_AT_PARENT_HOTSPOTS
		v->branchingMode = static_cast<AbstractVascularElement::BRANCHING_MODE>(branchingMode);
		treeFile >> v->radius;
		treeFile >> token;						//	Resistance 1
		treeFile >> token;						//	Resistance 2
		treeFile >> token;						//	Capacitance
		treeFile >> token;						//	Pressure
		treeFile >> vesselType;					//	Perforators - 0:DISTRIBUTION, 1:PERFORATOR, 2:TRANSPORT
		v->vesselFunction = static_cast<AbstractVascularElement::VESSEL_FUNCTION>(vesselType);
		treeFile >> token;						//	Heart
		treeFile >> token;						//	Valves_SResistors_codes

		v->stage = -1;
		this->elements[v->vtkSegmentId] = v;
	}

	this->qReservedFactor = accReservedFlowFraction;

	//	Load connectivity among segments
	treeFile >> token;
	cout << token << endl;
	while (token.compare("*Connectivity") != 0 && !treeFile.eof()) {
		treeFile >> token;
	}
	getline(treeFile, token);

	long long rootId = 0;
	for (long long i = 0; i < numVessels; ++i) {
		getline(treeFile, token);
		stringstream ss;
		ss << token;
		int vtkId, parentId, childId;

		ss >> vtkId;
		cout << "Vessel ID = " << vtkId;

		//	Parent parsing
		ss >> parentId;
		cout << " - P = " << parentId;
		if (parentId == -1) {
			elements[vtkId]->parent = NULL;
			rootId = vtkId;
		} else {
			elements[vtkId]->parent = elements[parentId];	//	BUG! vtkId is not the indexation of the vector
		}

		//	Children parsing
		cout << " - Children : ";
		while (ss >> childId) {			
			cout << childId << " " ;
			elements[vtkId]->addChild(elements[childId]);
//			ss >> childId;
		}
		cout << endl;
	}

	//	Tree values
	this->root = elements[rootId];
	this->xPerf = ((SingleVessel *) root)->xProx;
	this->rootRadius = ((SingleVessel *) root)->radius;
	this->qProx = qi;
	this->psiFactor = 0;
	this->dp = 0.0;
	this->nTerms = this->getNTerminals();
	this->nCommonTerminals = getNTerminals(AbstractVascularElement::TERMINAL_TYPE::COMMON);
	cout << "Terminals " << nTerms << " - Common terminals " << getNTerminals(AbstractVascularElement::TERMINAL_TYPE::COMMON) << " - Reserved terminals " << getNTerminals(AbstractVascularElement::TERMINAL_TYPE::RESERVED) << endl;
	cout << "qReserved fraction " << qReservedFactor << endl;
	this->refPressure = refPressure;
	this->pointCounter = 0l;
	this->variationTolerance = viscosityTolerance;
	this->nBetaTries = ULLONG_MAX;

	this->nu = nu;
	this->gam = gam;
	this->epsLim = epsLim;

	cout << "Tree successfully loaded" << endl;
	cout << "Creating VTK structure..." << endl;

	createSegmentVtkLines(root);

	vtkTree->BuildCells();
	vtkTree->Modified();

	cout << "Points = " << vtkTree->GetNumberOfPoints() << endl;
	cout << "Vessels = " << vtkTree->GetNumberOfLines() << endl;

	vtkTreeLocator->SetDataSet(vtkTree);
	vtkTreeLocator->BuildLocator();
	vtkTreeLocator->Update();

	treeFile.close();
}

SingleVesselCCOOTree::~SingleVesselCCOOTree() {
}

double SingleVesselCCOOTree::getRootRadius() {
	return rootRadius;
}

void SingleVesselCCOOTree::getClosestTreePoint(point xNew, point *xBif, double *dist) {

	vtkIdType closeCellId;
	int subId;
	vtkTreeLocator->FindClosestPoint(xNew.p, xBif->p, closeCellId, subId, *dist);

	*dist = sqrt(*dist);
}

void SingleVesselCCOOTree::addVessel(point xProx, point xDist, AbstractVascularElement *parent, AbstractVascularElement::VESSEL_FUNCTION vesselFunction) {

	nTerms++;
	nCommonTerminals++;

	//	Root
	if (!parent) {

		SingleVessel * newRoot = new SingleVessel();

		//	Nodal quantities
		newRoot->xDist = xDist;
		newRoot->xProx = this->xPerf;
		point dist = newRoot->xDist - newRoot->xProx;
		newRoot->nLevel = 0;
		newRoot->beta = rootRadius;
		newRoot->radius = rootRadius;
		newRoot->length = sqrt(dist ^ dist);
		newRoot->viscosity = nu->getValue(newRoot->nLevel);
		newRoot->resistance = (8 * newRoot->viscosity / M_PI) * newRoot->length;
		newRoot->flow = qProx;
		newRoot->treeVolume = M_PI * newRoot->length * rootRadius * rootRadius;
		newRoot->parent = NULL;
		newRoot->ID = nTerms;
		newRoot->stage = currentStage;
		newRoot->pressure = newRoot->resistance * newRoot->flow + refPressure;
		newRoot->vesselFunction = vesselFunction;

		//	Tree quantities
		psiFactor = pow(newRoot->beta, 4) / newRoot->flow;	//	Not used
		dp = newRoot->resistance / psiFactor;

		//	Update tree geometry
		vtkSmartPointer<vtkPoints> pts = vtkSmartPointer<vtkPoints>::New();
		vtkIdType idProx = pts->InsertNextPoint(newRoot->xProx.p);
		vtkIdType idDist = pts->InsertNextPoint(newRoot->xDist.p);
		vtkTree->SetPoints(pts);

		newRoot->vtkSegment = vtkSmartPointer<vtkLine>::New();
		newRoot->vtkSegment->GetPointIds()->SetId(0, idProx); // the second 0 is the index of xProx
		newRoot->vtkSegment->GetPointIds()->SetId(1, idDist); // the second 1 is the index of xDist
		vtkSmartPointer<vtkCellArray> lines = vtkSmartPointer<vtkCellArray>::New();
		newRoot->vtkSegmentId = lines->InsertNextCell(newRoot->vtkSegment);
		vtkTree->SetLines(lines);
		elements[newRoot->vtkSegmentId] = newRoot;

		root = newRoot;

		//	Update tree locator
		vtkTreeLocator->SetDataSet(vtkTree);
		vtkTreeLocator->BuildLocator();
	}
	//	Non-root case & distal branching
	else if(parent->branchingMode == AbstractVascularElement::BRANCHING_MODE::DISTAL_BRANCHING){

		if(parent->getChildren().empty()){
			nTerms--;
			nCommonTerminals--;
		}

		//	Add segment iNew, iCon and iBif in the cloned tree updating nLevel and lengths
		point dNew = xDist - xProx;

		SingleVessel *iNew = new SingleVessel();
		iNew->xProx = xProx;
		iNew->xDist = xDist;
		iNew->nLevel = ((SingleVessel *) parent)->nLevel + 1;
		iNew->length = sqrt(dNew ^ dNew);
		iNew->viscosity = nu->getValue(iNew->nLevel);
		iNew->resistance = 8 * nu->getValue(iNew->nLevel) / M_PI * iNew->length;
		iNew->parent = parent;
		iNew->ID = nTerms;
		iNew->stage = currentStage;
		iNew->vesselFunction = vesselFunction;

		parent->addChild(iNew);

		//	Update post-order nLevel, flux, pressure and determine initial resistance and beta values.
		updateTree(((SingleVessel *) root), this);

		//	Update resistance, pressure and betas
		double maxVariation = INFINITY;
		while (maxVariation > variationTolerance) {
			updateTreeViscositiesBeta(((SingleVessel *) root), &maxVariation);
		}

		//	Update tree geometry
		vtkIdType idDist = vtkTree->GetPoints()->InsertNextPoint(xDist.p);

		iNew->vtkSegment = vtkSmartPointer<vtkLine>::New();
		iNew->vtkSegment->GetPointIds()->SetId(0, ((SingleVessel *) parent)->vtkSegment->GetPointId(1)); // the second index is the global index of the mesh point
		iNew->vtkSegment->GetPointIds()->SetId(1, idDist); // the second index is the global index of the mesh point

		iNew->vtkSegmentId = vtkTree->GetLines()->InsertNextCell(iNew->vtkSegment);
		elements[iNew->vtkSegmentId] = iNew;

		vtkTree->BuildCells();
		vtkTree->Modified();

		//	Update tree locator
		vtkTreeLocator->Update();

	}
	//	Non-root case & not distal branching
	else{

		//	Add segment iNew, iCon and iBif in the cloned tree updating nLevel and lengths
		point dNew = xDist - xProx;
		point dCon = ((SingleVessel *) parent)->xDist - xProx;
		point dBif = xProx - ((SingleVessel *) parent)->xProx;

		SingleVessel *iNew = new SingleVessel();
		iNew->xProx = xProx;
		iNew->xDist = xDist;
		iNew->nLevel = ((SingleVessel *) parent)->nLevel + 1;
		iNew->length = sqrt(dNew ^ dNew);
		iNew->viscosity = nu->getValue(iNew->nLevel);
		iNew->resistance = 8 * nu->getValue(iNew->nLevel) / M_PI * iNew->length;
		iNew->parent = parent;
		iNew->ID = nTerms;
		iNew->stage = currentStage;
		iNew->vesselFunction = vesselFunction;

		SingleVessel *iCon = new SingleVessel();
		iCon->xProx = xProx;
		iCon->xDist = ((SingleVessel *) parent)->xDist;
		iCon->nLevel = ((SingleVessel *) parent)->nLevel + 1;
		iCon->length = sqrt(dCon ^ dCon);
		iCon->viscosity = nu->getValue(iCon->nLevel);
		iCon->parent = parent;
		iCon->ID = ((SingleVessel *) parent)->ID;
		iCon->branchingMode = parent->branchingMode;
		iCon->stage = ((SingleVessel *) parent)->stage;
		iCon->vesselFunction = ((SingleVessel *) parent)->vesselFunction;

		vector<AbstractVascularElement *> prevChildrenParent = parent->getChildren();
		if (prevChildrenParent.empty()) {
			iCon->resistance = 8 * iCon->viscosity / M_PI * iCon->length;
		} else {
			for (vector<AbstractVascularElement *>::iterator it = prevChildrenParent.begin(); it != prevChildrenParent.end(); ++it) {
				iCon->addChild(*it);
				(*it)->parent = iCon;
			}
			parent->removeChildren();
		}
		parent->addChild(iNew);
		parent->addChild(iCon);

		((SingleVessel *) parent)->xDist = xProx;
		((SingleVessel *) parent)->length = sqrt(dBif ^ dBif);

		//	Update post-order nLevel, flux, pressure and determine initial resistance and beta values.
		updateTree(((SingleVessel *) root), this);

		//	Update resistance, pressure and betas
		double maxVariation = INFINITY;
		while (maxVariation > variationTolerance) {
			updateTreeViscositiesBeta(((SingleVessel *) root), &maxVariation);
		}

		//	Update tree geometry
		vtkIdType idProx = vtkTree->GetPoints()->InsertNextPoint(xProx.p);
		vtkIdType idDist = vtkTree->GetPoints()->InsertNextPoint(xDist.p);

		iNew->vtkSegment = vtkSmartPointer<vtkLine>::New();
		iNew->vtkSegment->GetPointIds()->SetId(0, idProx); // the second index is the global index of the mesh point
		iNew->vtkSegment->GetPointIds()->SetId(1, idDist); // the second index is the global index of the mesh point

		iCon->vtkSegment = vtkSmartPointer<vtkLine>::New();
		iCon->vtkSegment->GetPointIds()->SetId(0, idProx); // the second 0 is the index of xProx
		iCon->vtkSegment->GetPointIds()->SetId(1, ((SingleVessel *) parent)->vtkSegment->GetPointId(1)); // the second 1 is the index of xDist

		iNew->vtkSegmentId = vtkTree->GetLines()->InsertNextCell(iNew->vtkSegment);
		iCon->vtkSegmentId = vtkTree->GetLines()->InsertNextCell(iCon->vtkSegment);

		elements[iNew->vtkSegmentId] = iNew;
		elements[iCon->vtkSegmentId] = iCon;

//		cout << "Parent VTK Cell ids : " << vtkTree->GetCell(parent->vtkSegmentId)->GetPointIds()->GetNumberOfIds() << endl;
//		cout << "Intented modified id " << parent->vtkSegment->GetPointId(1) << endl;
		vtkTree->ReplaceCellPoint(((SingleVessel *) parent)->vtkSegmentId, ((SingleVessel *) parent)->vtkSegment->GetPointId(1), idProx);
		((SingleVessel *) parent)->vtkSegment->GetPointIds()->SetId(1, idProx);

		vtkTree->BuildCells();
		vtkTree->Modified();

//		cout << "Points = " << vtkTree->GetNumberOfPoints() << endl;
//		cout << "Vessels = " << vtkTree->GetNumberOfLines() << endl;

		//	Update tree locator
		vtkTreeLocator->Update();
	}

}

void SingleVesselCCOOTree::addVesselMergeFast(point xProx, point xDist, AbstractVascularElement *parent, AbstractVascularElement::VESSEL_FUNCTION vesselFunction,
	unordered_map<string, SingleVessel *>* stringToPointer) {
	printf("SingleVesselCCOOTree::addVesselMergeFast\n");
	nTerms++;
	nCommonTerminals++;

	//	Root
	if (!parent) {
		printf("Root parent\n");
		SingleVessel * newRoot = new SingleVessel();

		//	Nodal quantities
		newRoot->xDist = xDist;
		newRoot->xProx = this->xPerf;
		pair<unordered_map<string, SingleVessel *>::iterator, bool> didInsert;
		didInsert = stringToPointer->insert(pair<string, SingleVessel *>(newRoot->coordToString(), newRoot));
		if(!didInsert.second) {
			printf("Did not insert new root vessel!\n");
		}
		point dist = newRoot->xDist - newRoot->xProx;
		newRoot->nLevel = 0;
		newRoot->beta = rootRadius;
		newRoot->radius = rootRadius;
		newRoot->length = sqrt(dist ^ dist);
		newRoot->viscosity = nu->getValue(newRoot->nLevel);
		newRoot->resistance = (8 * newRoot->viscosity / M_PI) * newRoot->length;
		newRoot->flow = qProx;
		newRoot->treeVolume = M_PI * newRoot->length * rootRadius * rootRadius;
		newRoot->parent = NULL;
		newRoot->ID = nTerms;
		newRoot->stage = currentStage;
		newRoot->pressure = newRoot->resistance * newRoot->flow + refPressure;
		newRoot->vesselFunction = vesselFunction;

		//	Tree quantities
		psiFactor = pow(newRoot->beta, 4) / newRoot->flow;	//	Not used
		dp = newRoot->resistance / psiFactor;

		//	Update tree geometry
		vtkSmartPointer<vtkPoints> pts = vtkSmartPointer<vtkPoints>::New();
		vtkIdType idProx = pts->InsertNextPoint(newRoot->xProx.p);
		vtkIdType idDist = pts->InsertNextPoint(newRoot->xDist.p);
		vtkTree->SetPoints(pts);

		newRoot->vtkSegment = vtkSmartPointer<vtkLine>::New();
		newRoot->vtkSegment->GetPointIds()->SetId(0, idProx); // the second 0 is the index of xProx
		newRoot->vtkSegment->GetPointIds()->SetId(1, idDist); // the second 1 is the index of xDist
		vtkSmartPointer<vtkCellArray> lines = vtkSmartPointer<vtkCellArray>::New();
		newRoot->vtkSegmentId = lines->InsertNextCell(newRoot->vtkSegment);
		vtkTree->SetLines(lines);
		elements[newRoot->vtkSegmentId] = newRoot;

		root = newRoot;

		//	Update tree locator
		vtkTreeLocator->SetDataSet(vtkTree);
		vtkTreeLocator->BuildLocator();
	}
	//	Non-root case & distal branching
	else if(parent->branchingMode == AbstractVascularElement::BRANCHING_MODE::DISTAL_BRANCHING){
		printf("Distal branching\n");
		if(parent->getChildren().empty()){
			nTerms--;
			nCommonTerminals--;
		}

		//	Add segment iNew, iCon and iBif in the cloned tree updating nLevel and lengths
		point dNew = xDist - xProx;

		SingleVessel *iNew = new SingleVessel();
		iNew->xProx = xProx;
		iNew->xDist = xDist;
		pair<unordered_map<string, SingleVessel *>::iterator, bool> didInsert;
		didInsert = stringToPointer->insert(pair<string, SingleVessel *>(iNew->coordToString(), iNew));
		if(!didInsert.second) {
			printf("Did not insert new distal vessel!\n");
		}
		iNew->nLevel = ((SingleVessel *) parent)->nLevel + 1;
		iNew->length = sqrt(dNew ^ dNew);
		iNew->viscosity = nu->getValue(iNew->nLevel);
		iNew->resistance = 8 * nu->getValue(iNew->nLevel) / M_PI * iNew->length;
		iNew->parent = parent;
		iNew->ID = nTerms;
		iNew->stage = currentStage;
		iNew->vesselFunction = vesselFunction;

		parent->addChild(iNew);

		//	Update tree geometry
		vtkIdType idDist = vtkTree->GetPoints()->InsertNextPoint(xDist.p);

		iNew->vtkSegment = vtkSmartPointer<vtkLine>::New();
		iNew->vtkSegment->GetPointIds()->SetId(0, ((SingleVessel *) parent)->vtkSegment->GetPointId(1)); // the second index is the global index of the mesh point
		iNew->vtkSegment->GetPointIds()->SetId(1, idDist); // the second index is the global index of the mesh point

		iNew->vtkSegmentId = vtkTree->GetLines()->InsertNextCell(iNew->vtkSegment);
		elements[iNew->vtkSegmentId] = iNew;

		vtkTree->BuildCells();
		vtkTree->Modified();

		//	Update tree locator
		vtkTreeLocator->Update();

	}
	//	Non-root case & not distal branching
	else{
		printf("Versatile branching\n");
		//	Add segment iNew, iCon and iBif in the cloned tree updating nLevel and lengths
		point dNew = xDist - xProx;
		point dCon = ((SingleVessel *) parent)->xDist - xProx;
		point dBif = xProx - ((SingleVessel *) parent)->xProx;

		SingleVessel *iNew = new SingleVessel();
		iNew->xProx = xProx;
		iNew->xDist = xDist;
		pair<unordered_map<string, SingleVessel *>::iterator, bool> didInsert;
		didInsert = stringToPointer->insert(pair<string, SingleVessel *>(iNew->coordToString(), iNew));
		if(!didInsert.second) {
			printf("Did not insert new vessel!\n");
		}
		else {
			printf("Added new vessel at xProx = (%.16e, %.16e, %.16e) xDist = (%.16e, %.16e, %.16e)\n",
				iNew->xProx.p[0], iNew->xProx.p[1], iNew->xProx.p[2],
				iNew->xDist.p[0], iNew->xDist.p[1], iNew->xDist.p[2]);
			printf("stringToPointer.size = %lu\n", stringToPointer->size());
		}
		iNew->nLevel = ((SingleVessel *) parent)->nLevel + 1;
		iNew->length = sqrt(dNew ^ dNew);
		iNew->viscosity = nu->getValue(iNew->nLevel);
		iNew->resistance = 8 * nu->getValue(iNew->nLevel) / M_PI * iNew->length;
		iNew->parent = parent;
		iNew->ID = nTerms;
		iNew->stage = currentStage;
		iNew->vesselFunction = vesselFunction;

		SingleVessel *iCon = new SingleVessel();
		iCon->xProx = xProx;
		iCon->xDist = ((SingleVessel *) parent)->xDist;
		didInsert = stringToPointer->insert(pair<string, SingleVessel *>(iCon->coordToString(), iCon));
		if(!didInsert.second) {
			printf("Did not insert new sibling vessel!\n");
		}
		else {
			printf("Added sibling vessel at xProx = (%.16e, %.16e, %.16e) xDist = (%.16e, %.16e, %.16e)\n",
				iCon->xProx.p[0], iCon->xProx.p[1], iCon->xProx.p[2],
				iCon->xDist.p[0], iCon->xDist.p[1], iCon->xDist.p[2]);
			printf("stringToPointer.size = %lu\n", stringToPointer->size());
		}
		iCon->nLevel = ((SingleVessel *) parent)->nLevel + 1;
		iCon->length = sqrt(dCon ^ dCon);
		iCon->viscosity = nu->getValue(iCon->nLevel);
		iCon->parent = parent;
		iCon->ID = ((SingleVessel *) parent)->ID;
		iCon->branchingMode = parent->branchingMode;
		iCon->stage = ((SingleVessel *) parent)->stage;
		iCon->vesselFunction = ((SingleVessel *) parent)->vesselFunction;

		vector<AbstractVascularElement *> prevChildrenParent = parent->getChildren();
		if (prevChildrenParent.empty()) {
			iCon->resistance = 8 * iCon->viscosity / M_PI * iCon->length;
		} else {
			for (vector<AbstractVascularElement *>::iterator it = prevChildrenParent.begin(); it != prevChildrenParent.end(); ++it) {
				iCon->addChild(*it);
				(*it)->parent = iCon;
			}
			parent->removeChildren();
		}
		parent->addChild(iNew);
		parent->addChild(iCon);

		SingleVessel *parentSV = (SingleVessel *) parent;
		size_t didErase = stringToPointer->erase(parentSV->coordToString());
		if(!didErase) {
			printf("Failed to erase parent at xProx = (%.16e, %.16e, %.16e) xDist = (%.16e, %.16e, %.16e)\n",
				parentSV->xProx.p[0], parentSV->xProx.p[1], parentSV->xProx.p[2],
				parentSV->xDist.p[0], parentSV->xDist.p[1], parentSV->xDist.p[2]);
			printf("stringToPointer.size = %lu\n", stringToPointer->size());
		}
		else {
			printf("Erased parent vessel at xProx = (%.16e, %.16e, %.16e) xDist = (%.16e, %.16e, %.16e)\n",
				parentSV->xProx.p[0], parentSV->xProx.p[1], parentSV->xProx.p[2],
				parentSV->xDist.p[0], parentSV->xDist.p[1], parentSV->xDist.p[2]);
			printf("stringToPointer.size = %lu\n", stringToPointer->size());
		}
		parentSV->xDist = xProx;
		didInsert = stringToPointer->insert(pair<string, SingleVessel *>(parentSV->coordToString(), parentSV));
		if(!didInsert.second) {
			printf("Did not insert updated parent vessel!\n");
			printf("stringToPointer.size = %lu\n", stringToPointer->size());
		}
		else {
			printf("Added new parent vessel at xProx = (%.16e, %.16e, %.16e) xDist = (%.16e, %.16e, %.16e)\n",
				parentSV->xProx.p[0], parentSV->xProx.p[1], parentSV->xProx.p[2],
				parentSV->xDist.p[0], parentSV->xDist.p[1], parentSV->xDist.p[2]);
			printf("stringToPointer.size = %lu\n", stringToPointer->size());
		}
		((SingleVessel *) parent)->length = sqrt(dBif ^ dBif);

		//	Update tree geometry
		vtkIdType idProx = vtkTree->GetPoints()->InsertNextPoint(xProx.p);
		vtkIdType idDist = vtkTree->GetPoints()->InsertNextPoint(xDist.p);

		iNew->vtkSegment = vtkSmartPointer<vtkLine>::New();
		iNew->vtkSegment->GetPointIds()->SetId(0, idProx); // the second index is the global index of the mesh point
		iNew->vtkSegment->GetPointIds()->SetId(1, idDist); // the second index is the global index of the mesh point

		iCon->vtkSegment = vtkSmartPointer<vtkLine>::New();
		iCon->vtkSegment->GetPointIds()->SetId(0, idProx); // the second 0 is the index of xProx
		iCon->vtkSegment->GetPointIds()->SetId(1, ((SingleVessel *) parent)->vtkSegment->GetPointId(1)); // the second 1 is the index of xDist

		iNew->vtkSegmentId = vtkTree->GetLines()->InsertNextCell(iNew->vtkSegment);
		iCon->vtkSegmentId = vtkTree->GetLines()->InsertNextCell(iCon->vtkSegment);

		elements[iNew->vtkSegmentId] = iNew;
		elements[iCon->vtkSegmentId] = iCon;

//		cout << "Parent VTK Cell ids : " << vtkTree->GetCell(parent->vtkSegmentId)->GetPointIds()->GetNumberOfIds() << endl;
//		cout << "Intented modified id " << parent->vtkSegment->GetPointId(1) << endl;
		vtkTree->ReplaceCellPoint(((SingleVessel *) parent)->vtkSegmentId, ((SingleVessel *) parent)->vtkSegment->GetPointId(1), idProx);
		((SingleVessel *) parent)->vtkSegment->GetPointIds()->SetId(1, idProx);

		vtkTree->BuildCells();
		vtkTree->Modified();

//		cout << "Points = " << vtkTree->GetNumberOfPoints() << endl;
//		cout << "Vessels = " << vtkTree->GetNumberOfLines() << endl;

		//	Update tree locator
		vtkTreeLocator->Update();
	}

}

void SingleVesselCCOOTree::addVesselMerge(point xProx, point xDist, AbstractVascularElement *parent, AbstractVascularElement::VESSEL_FUNCTION vesselFunction,
	unordered_map<string, SingleVessel *>* stringToPointer) {
	printf("SingleVesselCCOOTree::addVesselMerge\n");
	nTerms++;
	nCommonTerminals++;

	//	Root
	if (!parent) {
		printf("Root parent\n");
		SingleVessel * newRoot = new SingleVessel();

		//	Nodal quantities
		newRoot->xDist = xDist;
		newRoot->xProx = this->xPerf;
		pair<unordered_map<string, SingleVessel *>::iterator, bool> didInsert;
		didInsert = stringToPointer->insert(pair<string, SingleVessel *>(newRoot->coordToString(), newRoot));
		if(!didInsert.second) {
			printf("Did not insert new root vessel!\n");
		}
		point dist = newRoot->xDist - newRoot->xProx;
		newRoot->nLevel = 0;
		newRoot->beta = rootRadius;
		newRoot->radius = rootRadius;
		newRoot->length = sqrt(dist ^ dist);
		newRoot->viscosity = nu->getValue(newRoot->nLevel);
		newRoot->resistance = (8 * newRoot->viscosity / M_PI) * newRoot->length;
		newRoot->flow = qProx;
		newRoot->treeVolume = M_PI * newRoot->length * rootRadius * rootRadius;
		newRoot->parent = NULL;
		newRoot->ID = nTerms;
		newRoot->stage = currentStage;
		newRoot->pressure = newRoot->resistance * newRoot->flow + refPressure;
		newRoot->vesselFunction = vesselFunction;

		//	Tree quantities
		psiFactor = pow(newRoot->beta, 4) / newRoot->flow;	//	Not used
		dp = newRoot->resistance / psiFactor;

		//	Update tree geometry
		vtkSmartPointer<vtkPoints> pts = vtkSmartPointer<vtkPoints>::New();
		vtkIdType idProx = pts->InsertNextPoint(newRoot->xProx.p);
		vtkIdType idDist = pts->InsertNextPoint(newRoot->xDist.p);
		vtkTree->SetPoints(pts);

		newRoot->vtkSegment = vtkSmartPointer<vtkLine>::New();
		newRoot->vtkSegment->GetPointIds()->SetId(0, idProx); // the second 0 is the index of xProx
		newRoot->vtkSegment->GetPointIds()->SetId(1, idDist); // the second 1 is the index of xDist
		vtkSmartPointer<vtkCellArray> lines = vtkSmartPointer<vtkCellArray>::New();
		newRoot->vtkSegmentId = lines->InsertNextCell(newRoot->vtkSegment);
		vtkTree->SetLines(lines);
		elements[newRoot->vtkSegmentId] = newRoot;

		root = newRoot;

		//	Update tree locator
		vtkTreeLocator->SetDataSet(vtkTree);
		vtkTreeLocator->BuildLocator();
	}
	//	Non-root case & distal branching
	else if(parent->branchingMode == AbstractVascularElement::BRANCHING_MODE::DISTAL_BRANCHING){
		printf("Distal branching\n");
		if(parent->getChildren().empty()){
			nTerms--;
			nCommonTerminals--;
		}

		//	Add segment iNew, iCon and iBif in the cloned tree updating nLevel and lengths
		point dNew = xDist - xProx;

		SingleVessel *iNew = new SingleVessel();
		iNew->xProx = xProx;
		iNew->xDist = xDist;
		pair<unordered_map<string, SingleVessel *>::iterator, bool> didInsert;
		didInsert = stringToPointer->insert(pair<string, SingleVessel *>(iNew->coordToString(), iNew));
		if(!didInsert.second) {
			printf("Did not insert new distal vessel!\n");
		}
		iNew->nLevel = ((SingleVessel *) parent)->nLevel + 1;
		iNew->length = sqrt(dNew ^ dNew);
		iNew->viscosity = nu->getValue(iNew->nLevel);
		iNew->resistance = 8 * nu->getValue(iNew->nLevel) / M_PI * iNew->length;
		iNew->parent = parent;
		iNew->ID = nTerms;
		iNew->stage = currentStage;
		iNew->vesselFunction = vesselFunction;

		parent->addChild(iNew);

		//	Update post-order nLevel, flux, pressure and determine initial resistance and beta values.
		updateTree(((SingleVessel *) root), this);

		//	Update resistance, pressure and betas
		double maxVariation = INFINITY;
		while (maxVariation > variationTolerance) {
			updateTreeViscositiesBeta(((SingleVessel *) root), &maxVariation);
		}

		//	Update tree geometry
		vtkIdType idDist = vtkTree->GetPoints()->InsertNextPoint(xDist.p);

		iNew->vtkSegment = vtkSmartPointer<vtkLine>::New();
		iNew->vtkSegment->GetPointIds()->SetId(0, ((SingleVessel *) parent)->vtkSegment->GetPointId(1)); // the second index is the global index of the mesh point
		iNew->vtkSegment->GetPointIds()->SetId(1, idDist); // the second index is the global index of the mesh point

		iNew->vtkSegmentId = vtkTree->GetLines()->InsertNextCell(iNew->vtkSegment);
		elements[iNew->vtkSegmentId] = iNew;

		vtkTree->BuildCells();
		vtkTree->Modified();

		//	Update tree locator
		vtkTreeLocator->Update();

	}
	//	Non-root case & not distal branching
	else{
		printf("Versatile branching\n");
		//	Add segment iNew, iCon and iBif in the cloned tree updating nLevel and lengths
		point dNew = xDist - xProx;
		point dCon = ((SingleVessel *) parent)->xDist - xProx;
		point dBif = xProx - ((SingleVessel *) parent)->xProx;

		SingleVessel *iNew = new SingleVessel();
		iNew->xProx = xProx;
		iNew->xDist = xDist;
		pair<unordered_map<string, SingleVessel *>::iterator, bool> didInsert;
		didInsert = stringToPointer->insert(pair<string, SingleVessel *>(iNew->coordToString(), iNew));
		if(!didInsert.second) {
			printf("Did not insert new vessel!\n");
		}
		else {
			printf("Added new vessel at xProx = (%.16e, %.16e, %.16e) xDist = (%.16e, %.16e, %.16e)\n",
				iNew->xProx.p[0], iNew->xProx.p[1], iNew->xProx.p[2],
				iNew->xDist.p[0], iNew->xDist.p[1], iNew->xDist.p[2]);
			printf("stringToPointer.size = %lu\n", stringToPointer->size());
		}
		iNew->nLevel = ((SingleVessel *) parent)->nLevel + 1;
		iNew->length = sqrt(dNew ^ dNew);
		iNew->viscosity = nu->getValue(iNew->nLevel);
		iNew->resistance = 8 * nu->getValue(iNew->nLevel) / M_PI * iNew->length;
		iNew->parent = parent;
		iNew->ID = nTerms;
		iNew->stage = currentStage;
		iNew->vesselFunction = vesselFunction;

		SingleVessel *iCon = new SingleVessel();
		iCon->xProx = xProx;
		iCon->xDist = ((SingleVessel *) parent)->xDist;
		didInsert = stringToPointer->insert(pair<string, SingleVessel *>(iCon->coordToString(), iCon));
		if(!didInsert.second) {
			printf("Did not insert new sibling vessel!\n");
		}
		else {
			printf("Added sibling vessel at xProx = (%.16e, %.16e, %.16e) xDist = (%.16e, %.16e, %.16e)\n",
				iCon->xProx.p[0], iCon->xProx.p[1], iCon->xProx.p[2],
				iCon->xDist.p[0], iCon->xDist.p[1], iCon->xDist.p[2]);
			printf("stringToPointer.size = %lu\n", stringToPointer->size());
		}
		iCon->nLevel = ((SingleVessel *) parent)->nLevel + 1;
		iCon->length = sqrt(dCon ^ dCon);
		iCon->viscosity = nu->getValue(iCon->nLevel);
		iCon->parent = parent;
		iCon->ID = ((SingleVessel *) parent)->ID;
		iCon->branchingMode = parent->branchingMode;
		iCon->stage = ((SingleVessel *) parent)->stage;
		iCon->vesselFunction = ((SingleVessel *) parent)->vesselFunction;

		vector<AbstractVascularElement *> prevChildrenParent = parent->getChildren();
		if (prevChildrenParent.empty()) {
			iCon->resistance = 8 * iCon->viscosity / M_PI * iCon->length;
		} else {
			for (vector<AbstractVascularElement *>::iterator it = prevChildrenParent.begin(); it != prevChildrenParent.end(); ++it) {
				iCon->addChild(*it);
				(*it)->parent = iCon;
			}
			parent->removeChildren();
		}
		parent->addChild(iNew);
		parent->addChild(iCon);

		SingleVessel *parentSV = (SingleVessel *) parent;
		size_t didErase = stringToPointer->erase(parentSV->coordToString());
		if(!didErase) {
			printf("Failed to erase parent at xProx = (%.16e, %.16e, %.16e) xDist = (%.16e, %.16e, %.16e)\n",
				parentSV->xProx.p[0], parentSV->xProx.p[2], parentSV->xProx.p[2],
				parentSV->xDist.p[0], parentSV->xDist.p[2], parentSV->xDist.p[2]);
			printf("stringToPointer.size = %lu\n", stringToPointer->size());
		}
		else {
			printf("Erased parent vessel at xProx = (%.16e, %.16e, %.16e) xDist = (%.16e, %.16e, %.16e)\n",
				parentSV->xProx.p[0], parentSV->xProx.p[2], parentSV->xProx.p[2],
				parentSV->xDist.p[0], parentSV->xDist.p[2], parentSV->xDist.p[2]);
			printf("stringToPointer.size = %lu\n", stringToPointer->size());
		}
		parentSV->xDist = xProx;
		didInsert = stringToPointer->insert(pair<string, SingleVessel *>(parentSV->coordToString(), parentSV));
		if(!didInsert.second) {
			printf("Did not insert updated parent vessel!\n");
			printf("stringToPointer.size = %lu\n", stringToPointer->size());
		}
		else {
			printf("Added new parent vessel at xProx = (%.16e, %.16e, %.16e) xDist = (%.16e, %.16e, %.16e)\n",
				parentSV->xProx.p[0], parentSV->xProx.p[2], parentSV->xProx.p[2],
				parentSV->xDist.p[0], parentSV->xDist.p[2], parentSV->xDist.p[2]);
			printf("stringToPointer.size = %lu\n", stringToPointer->size());
		}
		((SingleVessel *) parent)->length = sqrt(dBif ^ dBif);

		//	Update post-order nLevel, flux, pressure and determine initial resistance and beta values.
		updateTree(((SingleVessel *) root), this);

		//	Update resistance, pressure and betas
		double maxVariation = INFINITY;
		while (maxVariation > variationTolerance) {
			updateTreeViscositiesBeta(((SingleVessel *) root), &maxVariation);
		}

		//	Update tree geometry
		vtkIdType idProx = vtkTree->GetPoints()->InsertNextPoint(xProx.p);
		vtkIdType idDist = vtkTree->GetPoints()->InsertNextPoint(xDist.p);

		iNew->vtkSegment = vtkSmartPointer<vtkLine>::New();
		iNew->vtkSegment->GetPointIds()->SetId(0, idProx); // the second index is the global index of the mesh point
		iNew->vtkSegment->GetPointIds()->SetId(1, idDist); // the second index is the global index of the mesh point

		iCon->vtkSegment = vtkSmartPointer<vtkLine>::New();
		iCon->vtkSegment->GetPointIds()->SetId(0, idProx); // the second 0 is the index of xProx
		iCon->vtkSegment->GetPointIds()->SetId(1, ((SingleVessel *) parent)->vtkSegment->GetPointId(1)); // the second 1 is the index of xDist

		iNew->vtkSegmentId = vtkTree->GetLines()->InsertNextCell(iNew->vtkSegment);
		iCon->vtkSegmentId = vtkTree->GetLines()->InsertNextCell(iCon->vtkSegment);

		elements[iNew->vtkSegmentId] = iNew;
		elements[iCon->vtkSegmentId] = iCon;

//		cout << "Parent VTK Cell ids : " << vtkTree->GetCell(parent->vtkSegmentId)->GetPointIds()->GetNumberOfIds() << endl;
//		cout << "Intented modified id " << parent->vtkSegment->GetPointId(1) << endl;
		vtkTree->ReplaceCellPoint(((SingleVessel *) parent)->vtkSegmentId, ((SingleVessel *) parent)->vtkSegment->GetPointId(1), idProx);
		((SingleVessel *) parent)->vtkSegment->GetPointIds()->SetId(1, idProx);

		vtkTree->BuildCells();
		vtkTree->Modified();

//		cout << "Points = " << vtkTree->GetNumberOfPoints() << endl;
//		cout << "Vessels = " << vtkTree->GetNumberOfLines() << endl;

		//	Update tree locator
		vtkTreeLocator->Update();
	}

}

void SingleVesselCCOOTree::addValitatedVessel(SingleVessel *newVessel, SingleVessel *originalVessel, unordered_map<SingleVessel *, SingleVessel *>& copiedTo) {
	
	(this->nTerms)++;
	(this->nCommonTerminals++);

	SingleVessel *parentInNewTree = copiedTo[(SingleVessel *) originalVessel->parent];

	//	Root
	if (!parentInNewTree) {

		//	Nodal quantities
		newVessel->xDist = originalVessel->xDist;
		newVessel->xProx = this->xPerf;
		point dist = newVessel->xDist - newVessel->xProx;
		newVessel->nLevel = 0;
		newVessel->beta = originalVessel->beta;
		newVessel->radius = originalVessel->radius;
		newVessel->length = originalVessel->length;
		newVessel->viscosity = originalVessel->viscosity;
		newVessel->resistance = originalVessel->resistance;
		newVessel->flow = originalVessel->flow;
		newVessel->treeVolume = originalVessel->treeVolume;
		newVessel->parent = nullptr;
		newVessel->ID = nTerms;
		newVessel->stage = originalVessel->stage;
		newVessel->pressure = originalVessel->pressure;
		newVessel->vesselFunction = originalVessel->vesselFunction;

		//	Tree quantities
		this->psiFactor = pow(newVessel->beta, 4) / newVessel->flow;	//	Not used
		this->dp = newVessel->resistance / psiFactor;

		//	Update tree geometry
		vtkSmartPointer<vtkPoints> pts = vtkSmartPointer<vtkPoints>::New();
		vtkIdType idProx = pts->InsertNextPoint(newVessel->xProx.p);
		vtkIdType idDist = pts->InsertNextPoint(newVessel->xDist.p);
		this->vtkTree->SetPoints(pts);

		newVessel->vtkSegment = vtkSmartPointer<vtkLine>::New();
		newVessel->vtkSegment->GetPointIds()->SetId(0, idProx); // the second 0 is the index of xProx
		newVessel->vtkSegment->GetPointIds()->SetId(1, idDist); // the second 1 is the index of xDist
		vtkSmartPointer<vtkCellArray> lines = vtkSmartPointer<vtkCellArray>::New();
		newVessel->vtkSegmentId = lines->InsertNextCell(newVessel->vtkSegment);
		this->vtkTree->SetLines(lines);
		this->elements[newVessel->vtkSegmentId] = newVessel;

		this->root = newVessel;

		//	Update tree locator
		this->vtkTreeLocator->SetDataSet(vtkTree);
		this->vtkTreeLocator->BuildLocator();
	}
	//	Non-root case 
	// Because the vessel is already validated, it will always be distal
	else {

		if(parentInNewTree->getChildren().empty()) {
			nTerms--;
			nCommonTerminals--;
		}

		//	Add segment iNew, iCon and iBif in the cloned tree updating nLevel and lengths
		point dNew = originalVessel->xDist - originalVessel->xProx;

		newVessel->xProx = originalVessel->xProx;
		newVessel->xDist = originalVessel->xDist;
		newVessel->parent = parentInNewTree;
		newVessel->nLevel = (parentInNewTree->nLevel) + 1;
		newVessel->length = originalVessel->length;
		newVessel->viscosity = originalVessel->viscosity;
		newVessel->resistance = originalVessel->resistance;
		newVessel->ID = this->nTerms;
		newVessel->stage = originalVessel->stage;
		newVessel->vesselFunction = originalVessel->vesselFunction;

		newVessel->parent->addChild(newVessel);

		//	Update post-order nLevel, flux, pressure and determine initial resistance and beta values.
		updateTree(((SingleVessel *) this->root), this);

		//	Update resistance, pressure and betas
		double maxVariation = INFINITY;
		while (maxVariation > this->variationTolerance) {
			updateTreeViscositiesBeta(((SingleVessel *) this->root), &maxVariation);
		}

		//	Update tree geometry
		vtkIdType idDist = vtkTree->GetPoints()->InsertNextPoint(newVessel->xDist.p);

		newVessel->vtkSegment = vtkSmartPointer<vtkLine>::New();
		newVessel->vtkSegment->GetPointIds()->SetId(0, parentInNewTree->vtkSegment->GetPointId(1)); // the second index is the global index of the mesh point
		newVessel->vtkSegment->GetPointIds()->SetId(1, idDist); // the second index is the global index of the mesh point

		newVessel->vtkSegmentId = vtkTree->GetLines()->InsertNextCell(newVessel->vtkSegment);
		this->elements[newVessel->vtkSegmentId] = newVessel;

		this->vtkTree->BuildCells();
		this->vtkTree->Modified();

		//	Update tree locator
		this->vtkTreeLocator->Update();

	}	
}

void SingleVesselCCOOTree::addValitatedVesselFast(SingleVessel *newVessel, SingleVessel *originalVessel, unordered_map<SingleVessel *, SingleVessel *>& copiedTo) {
	
	(this->nTerms)++;
	(this->nCommonTerminals++);

	SingleVessel *parentInNewTree = copiedTo.at(static_cast<SingleVessel *>(originalVessel->parent));

	//	Root
	if (!parentInNewTree) {

		//	Nodal quantities
		newVessel->xDist = originalVessel->xDist;
		newVessel->xProx = this->xPerf;
		point dist = newVessel->xDist - newVessel->xProx;
		newVessel->nLevel = 0;
		newVessel->beta = originalVessel->beta;
		newVessel->radius = originalVessel->radius;
		newVessel->length = originalVessel->length;
		newVessel->viscosity = originalVessel->viscosity;
		newVessel->resistance = originalVessel->resistance;
		newVessel->flow = originalVessel->flow;
		newVessel->treeVolume = originalVessel->treeVolume;
		newVessel->parent = nullptr;
		newVessel->ID = nTerms;
		newVessel->stage = originalVessel->stage;
		newVessel->pressure = originalVessel->pressure;
		newVessel->vesselFunction = originalVessel->vesselFunction;
		newVessel->qReservedFraction = originalVessel->qReservedFraction;
		newVessel->terminalType = originalVessel->terminalType;
		newVessel->branchingMode = newVessel->branchingMode;	

		//	Tree quantities
		this->psiFactor = pow(newVessel->beta, 4) / newVessel->flow;	//	Not used
		this->dp = newVessel->resistance / psiFactor;

		//	Update tree geometry
		vtkSmartPointer<vtkPoints> pts = vtkSmartPointer<vtkPoints>::New();
		vtkIdType idProx = pts->InsertNextPoint(newVessel->xProx.p);
		vtkIdType idDist = pts->InsertNextPoint(newVessel->xDist.p);
		this->vtkTree->SetPoints(pts);

		newVessel->vtkSegment = vtkSmartPointer<vtkLine>::New();
		newVessel->vtkSegment->GetPointIds()->SetId(0, idProx); // the second 0 is the index of xProx
		newVessel->vtkSegment->GetPointIds()->SetId(1, idDist); // the second 1 is the index of xDist
		vtkSmartPointer<vtkCellArray> lines = vtkSmartPointer<vtkCellArray>::New();
		newVessel->vtkSegmentId = lines->InsertNextCell(newVessel->vtkSegment);
		this->vtkTree->SetLines(lines);
		this->elements[newVessel->vtkSegmentId] = newVessel;

		this->root = newVessel;

		//	Update tree locator
		this->vtkTreeLocator->SetDataSet(vtkTree);
		this->vtkTreeLocator->BuildLocator();
	}
	//	Non-root case 
	// Because the vessel is already validated, it will always be distal
	else {

		if(parentInNewTree->getChildren().empty()) {
			nTerms--;
			nCommonTerminals--;
		}

		//	Add segment iNew, iCon and iBif in the cloned tree updating nLevel and lengths
		point dNew = originalVessel->xDist - originalVessel->xProx;

		newVessel->xProx = originalVessel->xProx;
		newVessel->xDist = originalVessel->xDist;
		newVessel->parent = parentInNewTree;
		newVessel->nLevel = (parentInNewTree->nLevel) + 1;
		newVessel->beta = originalVessel->beta;
		newVessel->radius = originalVessel->radius;
		newVessel->length = originalVessel->length;
		newVessel->viscosity = originalVessel->viscosity;
		newVessel->resistance = originalVessel->resistance;
		newVessel->flow = originalVessel->flow;
		newVessel->treeVolume = originalVessel->treeVolume;
		newVessel->ID = this->nTerms;
		newVessel->stage = originalVessel->stage;
		newVessel->pressure = originalVessel->pressure;
		newVessel->vesselFunction = originalVessel->vesselFunction;
		newVessel->qReservedFraction = originalVessel->qReservedFraction;
		newVessel->terminalType = originalVessel->terminalType;
		newVessel->branchingMode = originalVessel->branchingMode;	

		newVessel->parent->addChild(newVessel);

		//	Update tree geometry
		vtkIdType idDist = vtkTree->GetPoints()->InsertNextPoint(newVessel->xDist.p);

		newVessel->vtkSegment = vtkSmartPointer<vtkLine>::New();
		newVessel->vtkSegment->GetPointIds()->SetId(0, parentInNewTree->vtkSegment->GetPointId(1)); // the second index is the global index of the mesh point
		newVessel->vtkSegment->GetPointIds()->SetId(1, idDist); // the second index is the global index of the mesh point

		newVessel->vtkSegmentId = vtkTree->GetLines()->InsertNextCell(newVessel->vtkSegment);
		this->elements[newVessel->vtkSegmentId] = newVessel;

		this->vtkTree->BuildCells();
		this->vtkTree->Modified();

		//	Update tree locator
		this->vtkTreeLocator->Update();

	}	
}

//void SingleVesselCCOOTree::addVessel(point xDist, AbstractVascularElement *parent, AbstractVascularElement::BRANCHING_MODE mode,
//		AbstractVascularElement::VESSEL_FUNCTION vesselFunction) {
//	//	Root
//	if (!parent) {
//
//		SingleVessel * newRoot = new SingleVessel();
//
//		//	Nodal quantities
//		newRoot->xDist = xDist;
//		newRoot->xProx = this->xPerf;
//		point dist = newRoot->xDist - newRoot->xProx;
//		newRoot->nLevel = 0;
//		newRoot->beta = rootRadius;
//		newRoot->radius = rootRadius;
//		newRoot->length = sqrt(dist ^ dist);
//		newRoot->viscosity = nu->getValue(newRoot->nLevel);
//		newRoot->resistance = (8 * newRoot->viscosity / M_PI) * newRoot->length;
//		newRoot->flow = qProx;
//		newRoot->treeVolume = M_PI * newRoot->length * rootRadius * rootRadius;
//		newRoot->parent = NULL;
//		newRoot->ID = nTerms;
//		newRoot->pressure = newRoot->resistance * newRoot->flow + refPressure;
//		newRoot->stage = currentStage;
//		newRoot->branchingMode = mode;
//		newRoot->vesselFunction = vesselFunction;
//
//		//	Tree quantities
//		psiFactor = pow(newRoot->beta, 4) / newRoot->flow;
//		dp = newRoot->resistance / psiFactor;
//
//		//	Update tree geometry
//		vtkSmartPointer<vtkPoints> pts = vtkSmartPointer<vtkPoints>::New();
//		vtkIdType idProx = pts->InsertNextPoint(newRoot->xProx.p);
//		vtkIdType idDist = pts->InsertNextPoint(newRoot->xDist.p);
//		vtkTree->SetPoints(pts);
//
//		newRoot->vtkSegment = vtkSmartPointer<vtkLine>::New();
//		newRoot->vtkSegment->GetPointIds()->SetId(0, idProx); // the second 0 is the index of xProx
//		newRoot->vtkSegment->GetPointIds()->SetId(1, idDist); // the second 1 is the index of xDist
//		vtkSmartPointer<vtkCellArray> lines = vtkSmartPointer<vtkCellArray>::New();
//		newRoot->vtkSegmentId = lines->InsertNextCell(newRoot->vtkSegment);
//		vtkTree->SetLines(lines);
//		elements[newRoot->vtkSegmentId] = newRoot;
//
//		root = newRoot;
//
//		//	Update tree locator
//		vtkTreeLocator->SetDataSet(vtkTree);
//		vtkTreeLocator->BuildLocator();
//	}
//	//	Non-root case
//	else {
//
//		//	Add segment iNew, iCon and iBif in the cloned tree updating nLevel and lengths
//		point dNew = xDist - ((SingleVessel *) parent)->xDist;
//
//		SingleVessel *iNew = new SingleVessel();
//		iNew->xProx = ((SingleVessel *) parent)->xDist;
//		iNew->xDist = xDist;
//		iNew->nLevel = ((SingleVessel *) parent)->nLevel + 1;
//		iNew->length = sqrt(dNew ^ dNew);
//		iNew->viscosity = nu->getValue(iNew->nLevel);
//		iNew->resistance = 8 * nu->getValue(iNew->nLevel) / M_PI * iNew->length;
//		iNew->parent = parent;
//		iNew->ID = nTerms;
//		iNew->branchingMode = mode;
//		iNew->stage = currentStage;
//
//		iNew->radius = ((SingleVessel *) parent)->radius;
//		iNew->beta = 1;
//		iNew->vesselFunction = vesselFunction;
//
//		parent->addChild(iNew);
//
//		nTerms = getNTerminals();
//		nCommonTerminals = getNTerminals(AbstractVascularElement::TERMINAL_TYPE::COMMON);
//
//		//	Update post-order nLevel, flux, pressure and determine initial resistance and beta values.
//		updateTree(((SingleVessel *) root), this);
//
//		//	Update resistance, pressure and betas
//		double maxVariation = INFINITY;
//		while (maxVariation > variationTolerance) {
//			updateTreeViscositiesBeta(((SingleVessel *) root), &maxVariation);
//		}
//
//		//	Update tree geometry
//		vtkIdType idDist = vtkTree->GetPoints()->InsertNextPoint(xDist.p);
//
//		iNew->vtkSegment = vtkSmartPointer<vtkLine>::New();
//		iNew->vtkSegment->GetPointIds()->SetId(0, ((SingleVessel *) parent)->vtkSegment->GetPointId(1)); // the second index is the global index of the mesh point
//		iNew->vtkSegment->GetPointIds()->SetId(1, idDist); // the second index is the global index of the mesh point
//
//		iNew->vtkSegmentId = vtkTree->GetLines()->InsertNextCell(iNew->vtkSegment);
//
//		elements[iNew->vtkSegmentId] = iNew;
//
//		vtkTree->BuildCells();
//		vtkTree->Modified();
//
//		//	Update tree locator
//		vtkTreeLocator->Update();
//	}
//
//}

vector<AbstractVascularElement*> SingleVesselCCOOTree::getCloseSegments(point xNew, AbstractDomain *domain, int* nFound) {

	vtkSmartPointer<vtkIdList> idSegments = vtkSmartPointer<vtkIdList>::New();
	double *localBox = domain->getLocalNeighborhood(xNew, nCommonTerminals);

	vtkTreeLocator->FindCellsWithinBounds(localBox, idSegments);

	vector<AbstractVascularElement*> closerSegments;
	int nElements = (int) idSegments->GetNumberOfIds();
	for (int i = 0; i < nElements; ++i) {
		int elemIndex = idSegments->GetId(i);
		AbstractVascularElement *candidate = elements[elemIndex];
		if(domain->isValidElement(candidate))
			if(candidate->branchingMode != AbstractVascularElement::NO_BRANCHING)
				closerSegments.push_back(candidate);
	}
	*nFound = closerSegments.size();
	delete[] localBox;
	return closerSegments;
}

int SingleVesselCCOOTree::testVessel(point xNew, AbstractVascularElement *parent, AbstractDomain *domain, vector<AbstractVascularElement *> neighbors, double dLim, point* xBif, double* cost) {

	vector<point> bifPoints;
	parent->getBranchingPoints(&bifPoints, xNew);
	SingleVessel *pVessel = (SingleVessel *) parent;

	vector<double> costs(bifPoints.size(), INFINITY);
	for (unsigned int i = 0; i < bifPoints.size(); ++i) {
		point bif = bifPoints[i];
		//	TODO Implement the BIG if as a filter design pattern for testing vessels. IMPORTANT! Benchmark that implementation against the hardcoded version to evaluate the performance since
		//	its a highly covered piece of the code. Advantages: can dynamically modify the checks at different stages to enhance computation.
		// Branching is distal or angles are valid
		if (pVessel->branchingMode == AbstractVascularElement::BRANCHING_MODE::DISTAL_BRANCHING || (areValidAngles(bif, xNew, pVessel, domain->getMinBifurcationAngle())
				&&	isValidOpeningAngle(bif, xNew, pVessel, domain->getMinPlaneAngle()))
			) {
			/* x_n, bif is inside the domain ANDAND
			((Vessel is perforator OR x_p,x_b is inside) AND
			x_b, x_p is inside)
			In other words
			v_new is inside the domain AND
			(parent vessel is distal OR
			((v_p is inside the domain OR parente vessel is perforator) AND
			v_s is inside the domain))
			*/
			if (domain->isSegmentInside(xNew, bif) && (pVessel->branchingMode == AbstractVascularElement::BRANCHING_MODE::DISTAL_BRANCHING ||
					((pVessel->vesselFunction == AbstractVascularElement::VESSEL_FUNCTION::PERFORATOR ||  domain->isSegmentInside(pVessel->xProx, bif)) && domain->isSegmentInside(pVessel->xDist, bif)) ) ) {
				/* v_new, v_s and v_p do not intersect neighbouring vessel */
				if (!isIntersectingVessels(xNew, bif, pVessel, neighbors) &&
						!isIntersectingVessels(pVessel->xProx, bif, pVessel, neighbors) &&
						!isIntersectingVessels(pVessel->xDist, bif, pVessel, neighbors)) {
					// Is distal
					if(pVessel->branchingMode == AbstractVascularElement::BRANCHING_MODE::DISTAL_BRANCHING){
						costs[i] = evaluate(xNew, pVessel, dLim);
					}
					// Is rigid/deformable/no_branching
					else{
						costs[i] = evaluate(xNew, bif, pVessel, dLim);
					//cout << "Cost for xNew " << xNew << " and " << parent->vtkSegmentId << " with bifurcation at " << coordinates[majorIndex + j-1] << " is " << costs[majorIndex + j-1] << endl;
					}
				} else {
					costs[i] = INFINITY;
					// cout << "Intersection detected." << endl;
				}
			} else {
				costs[i] = INFINITY;
				// cout << "Cost for bifurcation outside the domain." << endl;
			}
		} else {
			costs[i] = INFINITY;
			// cout << "Small angle detected." << endl;
		}
//#pragma omp critical
//			cout << "Cost of bifurcation at coordinates " << coordinates[majorIndex + j] << " is " << costs[majorIndex + j] << endl;
	}

	*cost = INFINITY;
	*xBif = {INFINITY,INFINITY,INFINITY};
	for (unsigned int i = 0; i < bifPoints.size(); ++i) {
		if (costs[i] < *cost) {
			*cost = costs[i];
			*xBif = bifPoints[i];
		}
	}

	return *cost != INFINITY;
}

double SingleVesselCCOOTree::evaluate(point xNew, point xTest, SingleVessel *parent, double dLim) {

	SingleVesselCCOOTree *clonedTree = cloneUpTo(instanceData->nLevelTest, parent);
//	SingleVesselCCOOTree *clonedTree = this->clone();

	AbstractCostEstimator *localEstimator = instanceData->costEstimator->clone();
	localEstimator->previousState(clonedTree, parent, xNew, xTest, dLim);

	clonedTree->nTerms++;
	clonedTree->nCommonTerminals++;

	//	Fast-forward until parent in the cloned tree
	auto it = clonedTree->elements.begin();
	for (; ((SingleVessel *) (it->second))->vtkSegmentId != ((SingleVessel *) parent)->vtkSegmentId; ++it)
		;
	SingleVessel *clonedParent = (SingleVessel *) (it->second);

	//	Add segment iNew, iCon and iBif in the cloned tree updating nLevel and lengths
	point dNew = xNew - xTest;
	point dCon = clonedParent->xDist - xTest;
	point dBif = xTest - clonedParent->xProx;

	SingleVessel *iNew = new SingleVessel();
	iNew->nLevel = clonedParent->nLevel + 1;
	iNew->length = sqrt(dNew ^ dNew);
	iNew->resistance = 8 * nu->getValue(iNew->nLevel) / M_PI * iNew->length;
	iNew->parent = clonedParent;
	iNew->stage = this->currentStage;
	// We need an initial radius to calibrate when using gamRadius approach
	iNew->radius = clonedParent->radius;

	SingleVessel *iCon = new SingleVessel();
	iCon->nLevel = clonedParent->nLevel + 1;
	iCon->length = sqrt(dCon ^ dCon);
	iCon->parent = clonedParent;
	iCon->stage = clonedParent->stage;
	// We need an initial radius to calibrate when using gamRadius approach
	iCon->radius = clonedParent->radius;

	vector<AbstractVascularElement *> prevChildrenParent = clonedParent->getChildren();
	if (prevChildrenParent.empty()) {
		iCon->resistance = 8 * nu->getValue(iCon->nLevel) / M_PI * iCon->length;
	} else {
		for (vector<AbstractVascularElement *>::iterator it = prevChildrenParent.begin(); it != prevChildrenParent.end(); ++it) {
			iCon->addChild(*it);
			(*it)->parent = iCon;
		}
		clonedParent->removeChildren();
	}
	clonedParent->addChild(iNew);
	clonedParent->addChild(iCon);

	//	Not needed because the updates use the tree structure to visit and update (not the element structure)
//	clonedTree->elements.push_back(iNew);
//	clonedTree->elements.push_back(iCon);

	clonedParent->length = sqrt(dBif ^ dBif);

	//	Update post-order nLevel, flux, initial resistances and intial betas.
	updateTree((SingleVessel *) clonedTree->root, clonedTree);

	unsigned long long int counter = 0;
	double maxVariation = INFINITY;
	while (maxVariation > variationTolerance && (counter < this->nBetaTries)) {
		// printf("Max beta variation: %lf\n", maxVariation);
		updateTreeViscositiesBeta((SingleVessel *) clonedTree->root, &maxVariation);
		++counter;
	}

	/* if (counter == this->nBetaTries) {
		// fprintf(stderr, "Failed to converge.\n");
		delete localEstimator;
		delete clonedTree;
		delete iNew;
		delete iCon;
		return INFINITY;
	} */

	//	Check the symmetry constraint only for the newest vessel.
	if (!isSymmetricallyValid(iCon->beta, iNew->beta, iCon->nLevel)) {
		delete localEstimator;
		delete clonedTree;
		delete iNew;
		delete iCon;
		return INFINITY;
	}

	if (!isValidAspectRatio(iNew) || !isValidAspectRatio(iCon) || !isValidAspectRatio(clonedParent)) {
		delete localEstimator;
		delete clonedTree;
		delete iNew;
		delete iCon;
		return INFINITY;
	}

	//	Compute cost and checks the geometric constraint only at the terminals - if the last is violated, cost is INFINITY
	double diffCost = localEstimator->computeCost(clonedTree);

	delete localEstimator;
	delete clonedTree;

	// As iCon and iNew are not added to clonedTree->elements we have to manually delete it.
	delete iNew;
	delete iCon;

	return diffCost;

}

double SingleVesselCCOOTree::evaluate(point xNew, SingleVessel *parent, double dLim) {

	SingleVesselCCOOTree *clonedTree = cloneUpTo(instanceData->nLevelTest, parent);
//	SingleVesselCCOOTree *clonedTree = this->clone();

	AbstractCostEstimator *localEstimator = instanceData->costEstimator->clone();
	localEstimator->previousState(clonedTree, parent, xNew, parent->xDist, dLim);

	if(parent->getChildren().size()>0){
		clonedTree->nTerms++;
		clonedTree->nCommonTerminals++;
	}

	//	Fast-forward until parent in the cloned tree
	auto it = clonedTree->elements.begin();
	for (; ((SingleVessel *) (it->second))->vtkSegmentId != ((SingleVessel *) parent)->vtkSegmentId; ++it)
		;
	SingleVessel *clonedParent = (SingleVessel *) (it->second);

	//	Add segment iNew, iCon and iBif in the cloned tree updating nLevel and lengths
	point dNew = xNew - clonedParent->xDist;
	point dBif = clonedParent->xDist - clonedParent->xProx;

	SingleVessel *iNew = new SingleVessel();
	iNew->nLevel = clonedParent->nLevel + 1;
	iNew->length = sqrt(dNew ^ dNew);
	iNew->resistance = 8 * nu->getValue(iNew->nLevel) / M_PI * iNew->length;
	iNew->parent = clonedParent;
	iNew->stage = this->currentStage;
	// We need an initial radius to calibrate when using gamRadius approach
	iNew->radius = clonedParent->radius;

	vector<AbstractVascularElement *> prevChildrenParent = clonedParent->getChildren();
	clonedParent->addChild(iNew);

	//	Same as in the other case, element structure is not needed for the following updates in the cloned tree.
//	clonedTree->elements.push_back(iNew);

	clonedParent->length = sqrt(dBif ^ dBif);

	//	Update post-order nLevel, flux, initial resistances and intial betas.
	updateTree((SingleVessel *) clonedTree->root, clonedTree);

	unsigned long long int counter = 0;
	double maxVariation = INFINITY;
	while (maxVariation > variationTolerance && (counter < this->nBetaTries)) {
		// printf("Max beta variation: %lf\n", maxVariation);
		updateTreeViscositiesBeta((SingleVessel *) clonedTree->root, &maxVariation);
		++counter;
	}

	/* if (counter == this->nBetaTries) {
		// fprintf(stderr, "Failed to converge.\n");
		delete localEstimator;
		delete clonedTree;
		delete iNew;
		return INFINITY;
	}
 */
	//	FIXME Define symmetry law for N-ary bifurcations (Most different betas?)
	//	Check the symmetry constraint only for the newest vessel.
	if (!isSymmetricallyValid( ((SingleVessel *)clonedParent->getChildren()[0])->beta, iNew->beta, iNew->nLevel)) {
		delete localEstimator;
		delete clonedTree;
		delete iNew;
		return INFINITY;
	}

	if (!isValidAspectRatio(clonedParent) || !isValidAspectRatio(iNew)) {
		delete localEstimator;
		delete clonedTree;
		delete iNew;
		return INFINITY;
	}

	//	Compute cost and checks the geometric constraint only at the terminals - if the last is unsatisfied, cost is INFINITY
	double diffCost = localEstimator->computeCost(clonedTree);

	delete localEstimator;
	delete clonedTree;

	// As iNew is not added to clonedTree->elements we have to manually delete it
	delete iNew;

	return diffCost;

}

int SingleVesselCCOOTree::isSymmetricallyValid(double beta1, double beta2, int nLevel) {
	double epsRad;
	if (beta1 > beta2)
		epsRad = beta2 / beta1;
	else
		epsRad = beta1 / beta2;

	return epsRad >= epsLim->getValue(nLevel);
}

void SingleVesselCCOOTree::print() {
	cout << "Printing FixedRadiusRootCCOTree" << endl;
	cout << "Root at " << xPerf << " with a radius of " << rootRadius << " mm and a flux of " << qProx << " cm^3/s" << endl;
	cout << "Pressure=" << dp << " Pa and psi factor=" << psiFactor << " cm x s" << endl;
	cout << "End terminals=" << nTerms << endl;
	cout << endl << "Topology" << endl;

	// TODO each vascular element must implement its own object printing
//	for (vector<vessel *>::iterator it = elements.begin(); it != elements.end(); ++it) {
//		cout << (*it)->print() << endl;
//	}

}

int SingleVesselCCOOTree::isIntersectingVessels(point p1, point p2, SingleVessel* parent, vector<AbstractVascularElement *> neighbors) {

	for (vector<AbstractVascularElement *>::iterator it = neighbors.begin(); it != neighbors.end(); ++it) {
		double uv[2];
		SingleVessel* currentNeighbor = (SingleVessel*) (*it);
		int isIntersecting = 0;
		if (currentNeighbor != parent) {
			// TO DO check if this was changed in VTK 8.2 or 9.0
			isIntersecting = vtkLine::Intersection3D(currentNeighbor->xProx.p, currentNeighbor->xDist.p, p1.p, p2.p, uv[0], uv[1]);
			if (isIntersecting && (uv[0] > 0 && uv[0] < 1) && (uv[1] > 0 && uv[1] < 1)) {
				return true;
			}
		}
	}
	return false;
}

SingleVesselCCOOTree* SingleVesselCCOOTree::clone() {
	SingleVesselCCOOTree *copy = new SingleVesselCCOOTree(this->xPerf, this->rootRadius, this->qProx, this->getGam(), this->getEpsLim(), this->getNu(), this->refPressure,
			this->variationTolerance, this->instanceData);
	copy->nCommonTerminals = this->nCommonTerminals;
	copy->currentStage = this->currentStage;
	copy->qReservedFactor = this->qReservedFactor;
	copy->psiFactor = this->psiFactor;
	copy->dp = this->dp;
	copy->nTerms = this->nTerms;
	copy->root = this->cloneTree((SingleVessel *) root, &(copy->elements));

	return copy;
}

SingleVessel* SingleVesselCCOOTree::cloneTree(SingleVessel* root, unordered_map<long long, AbstractVascularElement *> *segments) {

	SingleVessel *copy = new SingleVessel();

	copy->parent = NULL;
	copy->vtkSegmentId = root->vtkSegmentId;
	copy->xProx = root->xProx;
	copy->xDist = root->xDist;
	copy->nLevel = root->nLevel;
	copy->radius = root->radius;
	copy->beta = root->beta;
	copy->length = root->length;
	copy->resistance = root->resistance;
	copy->flow = root->flow;
	copy->viscosity = root->viscosity;
	copy->treeVolume = root->treeVolume;
	copy->stage = root->stage;

	(*segments)[copy->vtkSegmentId] = copy;

	vector<AbstractVascularElement *> rootChildren = root->getChildren();
	for (unsigned int i = 0; i < rootChildren.size(); ++i) {
		copy->children.push_back(cloneTree((SingleVessel*) rootChildren[i], segments));
		copy->children[i]->parent = copy;
	}

	return copy;
}

void SingleVesselCCOOTree::updateTree(SingleVessel* root, SingleVesselCCOOTree* tree) {
	if (root->getChildren().empty()) {
		root->flow = root->getTerminalFlow(tree->qProx, tree->qProx * tree->qReservedFactor, tree->nCommonTerminals); //tree->qProx / tree->nTerms;
		root->pressure = root->resistance * root->flow + refPressure;
//		cout << tree->qProx << " " << tree->qReservedFactor << " " << tree->nCommonTerminals << " " << root->flow << endl;
	} else {
		vector<AbstractVascularElement *> rootChildren = root->getChildren();
		double totalFlow = 0.0;
		double invTotalResistance = 0.0;
		for (vector<AbstractVascularElement *>::iterator it = rootChildren.begin(); it != rootChildren.end(); ++it) {
			SingleVessel *currentVessel = (SingleVessel *) (*it);
			currentVessel->nLevel = root->nLevel + 1;
			updateTree(currentVessel, tree);
			totalFlow += currentVessel->flow;
			invTotalResistance += 1 / currentVessel->resistance;
		}
		root->flow = totalFlow;

		double invResistanceContributions = 0.0;
		if (rootChildren.size() == 1) {
			SingleVessel *currentVessel = (SingleVessel *) rootChildren[0];
			currentVessel->beta = 1.0;
			invResistanceContributions = 1 / currentVessel->resistance;
		} else {
			for (vector<AbstractVascularElement *>::iterator it = rootChildren.begin(); it != rootChildren.end(); ++it) {
				SingleVessel *currentVessel = (SingleVessel *) (*it);
				double siblingsFlow = totalFlow - currentVessel->flow;
				double siblingsResistance = 1 / (invTotalResistance - 1 / currentVessel->resistance);
				double betaRatio = sqrt(sqrt((siblingsFlow * siblingsResistance) / (currentVessel->flow * currentVessel->resistance)));

				currentVessel->beta = pow(1 + pow(betaRatio, this->getGamma(currentVessel)), -1.0 / this->getGamma(currentVessel));
				double betaSqr = currentVessel->beta * currentVessel->beta;
				invResistanceContributions += betaSqr * betaSqr / currentVessel->resistance;
			}
		}
		root->localResistance = 8 * nu->getValue(root->nLevel) / M_PI * root->length;
		root->resistance = root->localResistance + 1 / invResistanceContributions;
		root->pressure = root->resistance * root->flow + refPressure;
	}
}

int SingleVesselCCOOTree::areValidAngles(point xBif, point xNew, SingleVessel* parent, double minAngle) {

	point iNew = xNew - xBif;
	point iCon = parent->xDist - xBif;
	point iBif = parent->xProx - xBif;

	double maxAngle = M_PI_2 - minAngle;

	double arg1 = (iNew ^ iCon) / sqrt((iNew ^ iNew) * (iCon ^ iCon));
	arg1 = min(1.0, max(-1.0, arg1));
	double arg2 = (iNew ^ iBif) / sqrt((iNew ^ iNew) * (iBif ^ iBif));
	arg2 = min(1.0, max(-1.0, arg2));

	double angle1 = abs(acos(arg1) - M_PI_2);
	double angle2 = abs(acos(arg2) - M_PI_2);

	if (angle1 > maxAngle || angle2 > maxAngle)
		return 0;

	return 1;
}

void SingleVesselCCOOTree::updateTreeViscositiesBeta(SingleVessel* root, double* maxBetaVariation) {
	if (root->parent) {
		root->radius = root->beta * ((SingleVessel*) root->parent)->radius;

	} else {
		root->radius = root->beta;		
	}

	vector<AbstractVascularElement *> rootChildren = root->getChildren();
	if (rootChildren.empty()) {
		root->viscosity = this->getRealViscosity(root);
		root->resistance = 8 * root->viscosity / M_PI * root->length;
		root->pressure = root->resistance * root->flow + refPressure;
		root->treeVolume = root->radius * root->radius * M_PI * root->length;
		*maxBetaVariation = 0.0;
	} else {

		double totalChildrenFlow = 0.0;
		double totalChildrenVolume = 0.0;
		double invTotalResistance = 0.0;
		*maxBetaVariation = 0.0;
		for (vector<AbstractVascularElement *>::iterator it = rootChildren.begin(); it != rootChildren.end(); ++it) {
			SingleVessel *currentVessel = (SingleVessel *) (*it);
			double betaVariation;
			updateTreeViscositiesBeta(currentVessel, &betaVariation);

			if (betaVariation > *maxBetaVariation)
				*maxBetaVariation = betaVariation;

			totalChildrenFlow += currentVessel->flow;
			totalChildrenVolume += currentVessel->treeVolume;
			invTotalResistance += 1 / currentVessel->resistance;
		}

		double invResistanceContributions = 0.0;
		if (rootChildren.size() == 1) {
			SingleVessel *currentVessel = (SingleVessel *) rootChildren[0];

			double previousBeta = currentVessel->beta;
			currentVessel->beta = 1.0;
			double betaVariation = abs(currentVessel->beta - previousBeta);
			if (betaVariation > *maxBetaVariation)
				*maxBetaVariation = betaVariation;

			invResistanceContributions = 1 / currentVessel->resistance;
		} else {
			for (vector<AbstractVascularElement *>::iterator it = rootChildren.begin(); it != rootChildren.end(); ++it) {
				SingleVessel *currentVessel = (SingleVessel *) (*it);
				double siblingsResistance = 1 / (invTotalResistance - 1 / currentVessel->resistance);
				double betaRatio = sqrt(sqrt(((totalChildrenFlow - currentVessel->flow) * siblingsResistance) / (currentVessel->flow * currentVessel->resistance)));
				double previousBeta = currentVessel->beta;
				currentVessel->beta = pow(1 + pow(betaRatio, this->getGamma(currentVessel)), -1.0 / this->getGamma(currentVessel));

				double betaVariation = abs(currentVessel->beta - previousBeta);
				if (betaVariation > *maxBetaVariation)
					*maxBetaVariation = betaVariation;

				double betaSqr = currentVessel->beta * currentVessel->beta;
				invResistanceContributions += betaSqr * betaSqr / currentVessel->resistance;
			}
		}

		root->viscosity = this->getRealViscosity(root);
		root->localResistance = 8 * root->viscosity / M_PI * root->length;
		root->resistance = root->localResistance + 1 / invResistanceContributions;
		root->treeVolume = root->radius * root->radius * M_PI * root->length + totalChildrenVolume;
		root->pressure = root->resistance * root->flow + refPressure;
	}

}

SingleVesselCCOOTree* SingleVesselCCOOTree::cloneUpTo(int levels, SingleVessel* parent) {

	SingleVessel *subtreeRoot = parent;

	//	Identify N levels root
	for (int i = 0; i < levels && subtreeRoot->parent; ++i) {
		subtreeRoot = (SingleVessel*) subtreeRoot->parent;
	}

	SingleVesselCCOOTree *copy = new SingleVesselCCOOTree(this->xPerf, this->rootRadius, this->qProx, this->getGam(), this->getEpsLim(), this->getNu(), this->refPressure,
			this->variationTolerance, this->instanceData);
	copy->nCommonTerminals = this->nCommonTerminals;
	copy->currentStage = this->currentStage;
	copy->qReservedFactor = this->qReservedFactor;
	copy->psiFactor = this->psiFactor;
	copy->dp = this->dp;
	copy->nTerms = this->nTerms;
	copy->gamRadius = this->gamRadius;
	copy->isFL = this->isFL;
	copy->isGammaStage = this->isGammaStage;
	copy->isInCm = this->isInCm;

	copy->root = this->cloneTree(subtreeRoot, &(copy->elements));
	((SingleVessel *) copy->root)->beta = subtreeRoot->radius;
	((SingleVessel *) copy->root)->radius = subtreeRoot->radius;

	return copy;

}

/**
 * Function for radius in milimeters
 * @param radius Vessel radius in millimeters
 * @return Viscosity in centipoise
 */
inline double SingleVesselCCOOTree::getNuFL(double radius) {
	//	viscosity is in cP units; diameter is in microns.

	double d = radius * 2000;
	if(isInCm)
		d *= 10;
//	cout << "current diameter in microns " << d << endl;
	double nuMixture = 6 * exp(-0.085 * d) - 2.44 * exp(-0.06 * pow(d, 0.645)) + 3.2;
	double nuPlasma = 1.1245;
	double relDSqr = d / (d - 1.1);
	relDSqr *= relDSqr;

	double viscosity = (nuPlasma * (1 + (nuMixture - 1) * relDSqr) * relDSqr);// / 100;

//	cout << "The current viscosity is " << viscosity << endl;
	return viscosity;
}

void SingleVesselCCOOTree::saveTree(ofstream *outFile) {
	this->AbstractObjectCCOTree::saveTree(outFile);
	*outFile << rootRadius << " " << variationTolerance << " ";
}

string SingleVesselCCOOTree::getTreeName() {
	return "SingleVesselCCOOTree";
}

void SingleVesselCCOOTree::createSegmentVtkLines(AbstractVascularElement *vessel) {

	SingleVessel *currentVessel = (SingleVessel *) vessel;
	point xp = currentVessel->xProx;
	point xd = currentVessel->xDist;
	point dNew = xp - xd;

	//	BUG!! Parent may not have vtkSegment since it was not visited yet.
	SingleVessel *currentParent = (SingleVessel *) currentVessel->parent;
	if (currentParent) {
		currentVessel->nLevel = currentParent->nLevel + 1;
		currentVessel->beta = currentVessel->radius / currentParent->radius;
		currentVessel->length = sqrt(dNew ^ dNew);
		currentVessel->viscosity = nu->getValue(currentVessel->nLevel);
		currentVessel->resistance = 8 * nu->getValue(currentVessel->nLevel) / M_PI * currentVessel->length;
		currentVessel->pressure = 0.0;

		//	Update tree geometry
		vtkIdType idDist = vtkTree->GetPoints()->InsertNextPoint(xd.p);

		currentVessel->vtkSegment = vtkSmartPointer<vtkLine>::New();
		currentVessel->vtkSegment->GetPointIds()->SetId(0, currentParent->vtkSegment->GetPointId(1)); // the second index is the global index of the mesh point
		currentVessel->vtkSegment->GetPointIds()->SetId(1, idDist); // the second index is the global index of the mesh point

		currentVessel->vtkSegmentId = vtkTree->GetLines()->InsertNextCell(currentVessel->vtkSegment);

		vtkTree->BuildCells();
		vtkTree->Modified();
	} else {
		currentVessel->nLevel = 0;
		currentVessel->beta = rootRadius;
		currentVessel->radius = rootRadius;
		currentVessel->length = sqrt(dNew ^ dNew);
		currentVessel->viscosity = nu->getValue(currentVessel->nLevel);
		currentVessel->resistance = (8 * currentVessel->viscosity / M_PI) * currentVessel->length;
		currentVessel->flow = qProx;
		currentVessel->treeVolume = M_PI * currentVessel->length * rootRadius * rootRadius;
		currentVessel->pressure = 0.0;

		//	Tree quantities
		psiFactor = pow(currentVessel->beta, 4) / currentVessel->flow;
		dp = currentVessel->resistance / psiFactor;

		//	Update tree geometry
		vtkSmartPointer<vtkPoints> pts = vtkSmartPointer<vtkPoints>::New();
		vtkIdType idProx = pts->InsertNextPoint(currentVessel->xProx.p);
		vtkIdType idDist = pts->InsertNextPoint(currentVessel->xDist.p);
		vtkTree->SetPoints(pts);

		currentVessel->vtkSegment = vtkSmartPointer<vtkLine>::New();
		currentVessel->vtkSegment->GetPointIds()->SetId(0, idProx); // the second 0 is the index of xProx
		currentVessel->vtkSegment->GetPointIds()->SetId(1, idDist); // the second 1 is the index of xDist
		vtkSmartPointer<vtkCellArray> lines = vtkSmartPointer<vtkCellArray>::New();
		currentVessel->vtkSegmentId = lines->InsertNextCell(currentVessel->vtkSegment);
		vtkTree->SetLines(lines);

		vtkTree->BuildCells();
		vtkTree->Modified();
	}

	vector<AbstractVascularElement *> children = currentVessel->getChildren();
	for (std::vector<AbstractVascularElement *>::iterator it = children.begin(); it != children.end(); ++it) {
		createSegmentVtkLines(*it);
	}

}

//	NEVER TESTED
void SingleVesselCCOOTree::removeWitheredBranches(int stage) {
	for (auto it = elements.begin(); it != elements.end(); ++it) {
		SingleVessel *currentVessel = (SingleVessel *) (it->second);
		if (currentVessel->stage == stage) {
			if (isWithered(currentVessel)) {
				this->remove(currentVessel);
				elements.erase(it);
			}
		}
	}
}

void SingleVesselCCOOTree::remove(SingleVessel* vessel) {

	vector<AbstractVascularElement *> children = vessel->getChildren();
	printf("children.size() = %lu\n", children.size());
	for (vector<AbstractVascularElement *>::iterator it = children.begin(); it != children.end(); ++it) {
		remove( (SingleVessel*) *it);
	}
	// Vessel is root
	// if (!vessel->parent) {
	// 	return;
	// }
	vector<AbstractVascularElement *> parentChildren = vessel->parent->getChildren();
	printf("parentChildren.size() = %lu\n", parentChildren.size());
	vector<AbstractVascularElement *>::iterator it = parentChildren.begin();
	while (it != parentChildren.end()) {
		if (*it == vessel) {
			// We need to update the iterator this way, else we might run into trouble
			it = parentChildren.erase(it);
		}
		else {
			++it;
		}
	}

	printf("vtkCellType = %d\n", vessel->vtkSegment->GetCellType());
	printf("GetNumberOfPoints = %d\n", vessel->vtkSegment->GetNumberOfPoints());
	vtkTree->DeletePoint(vessel->vtkSegment->GetPointId(1));
	vtkTree->DeleteCell(vessel->vtkSegmentId);	
	
	delete vessel;
}

//	NEVER TESTED
bool SingleVesselCCOOTree::isWithered(SingleVessel* vessel) {
	int currentStage = vessel->stage;
	vector<AbstractVascularElement *> children = vessel->getChildren();
	if (!children.empty()) {
		for (vector<AbstractVascularElement *>::iterator it = children.begin(); it != children.end(); ++it) {
			SingleVessel *child = (SingleVessel *) *it;
			if(child->stage > currentStage || !isWithered(child))
				return false;
		}
	}
	return true;
}

int SingleVesselCCOOTree::isValidOpeningAngle(point xBif, point xNew, SingleVessel* parent, double minPlaneAngle){

	point iNew = xNew - xBif;
	point iCon = parent->xDist - xBif;
	point iBif = parent->xProx - xBif;

	point planeNormal;

	planeNormal.p[0] = iBif.p[1] * iCon.p[2] - iBif.p[2] * iCon.p[1];
	planeNormal.p[1] = iBif.p[2] * iCon.p[0] - iBif.p[0] * iCon.p[2];
	planeNormal.p[2] = iBif.p[0] * iCon.p[1] - iBif.p[1] * iCon.p[0];

	//	acos return result in the interval of [0,pi]
	//	We're using the abs of the inner product since we are not interested in the orientation of the normal vector.
	double openingAngle = M_PI/2 - acos( abs(iNew ^ planeNormal) / sqrt((iNew^iNew) * (planeNormal^planeNormal)) );

	return minPlaneAngle <= openingAngle;

}

double SingleVesselCCOOTree::getVariationTolerance()
{
	return this->variationTolerance;
}

string SingleVesselCCOOTree::getFilenameCCO() {
	return this->filenameCCO;
}

bool SingleVesselCCOOTree::isValidAspectRatio(SingleVessel *vessel) {
	if (vessel->length/vessel->radius <= 2) {
		return false;
	}
	return true;
}

void SingleVesselCCOOTree::updateAll() {
	// Update tree
    this->updateTree(((SingleVessel *) this->getRoot()), this);
	
	double maxVariation = INFINITY;
	while (maxVariation > this->variationTolerance) {
			this->updateTreeViscositiesBeta(((SingleVessel *) this->getRoot()), &maxVariation);
	}
	this->computePressure(this->root);
}

<<<<<<< HEAD
void SingleVesselCCOOTree::setNBetaTries(unsigned long long int nTries) {
	this->nBetaTries = nTries;
}

void SingleVesselCCOOTree::setIsGammaStage(bool isGammaStage) {
	this->isGammaStage = isGammaStage;
}

double SingleVesselCCOOTree::getGamma(SingleVessel *vessel) {
	if (this->gamRadius) {
		return this->gamRadius->getValue(vessel->radius);
	}
	else if (this->isGammaStage) {
		return this->gam->getValue(vessel->stage);
	}
	return this->gam->getValue(vessel->nLevel);
=======
double SingleVesselCCOOTree::getRealViscosity(SingleVessel* vessel) {
	if (this->isFL) {
		return this->getNuFL(vessel->radius);
	}
	return this->nu->getValue(vessel->nLevel);
>>>>>>> e765df38
}<|MERGE_RESOLUTION|>--- conflicted
+++ resolved
@@ -46,7 +46,6 @@
 	this->rootRadius = rootRadius;
 	this->variationTolerance = resistanceVariationTolerance;
 	this->nCommonTerminals = 0;
-	this->nBetaTries = ULLONG_MAX;
 }
 
 SingleVesselCCOOTree::SingleVesselCCOOTree(string filenameCCO, GeneratorData *instanceData, AbstractConstraintFunction<double, int> *gam, AbstractConstraintFunction<double, int> *epsLim,
@@ -75,7 +74,6 @@
 	treeFile >> pointCounter;
 	treeFile >> rootRadius;
 	treeFile >> variationTolerance;
-	this->nBetaTries = ULLONG_MAX;
 
 	treeFile >> token;
 	while (token.compare("*Vessels") != 0 && !treeFile.eof()) {
@@ -430,7 +428,6 @@
 	this->refPressure = refPressure;
 	this->pointCounter = 0l;
 	this->variationTolerance = viscosityTolerance;
-	this->nBetaTries = ULLONG_MAX;
 
 	this->nu = nu;
 	this->gam = gam;
@@ -1618,22 +1615,11 @@
 	//	Update post-order nLevel, flux, initial resistances and intial betas.
 	updateTree((SingleVessel *) clonedTree->root, clonedTree);
 
-	unsigned long long int counter = 0;
 	double maxVariation = INFINITY;
-	while (maxVariation > variationTolerance && (counter < this->nBetaTries)) {
+	while (maxVariation > variationTolerance) {
 		// printf("Max beta variation: %lf\n", maxVariation);
-		updateTreeViscositiesBeta((SingleVessel *) clonedTree->root, &maxVariation);
-		++counter;
-	}
-
-	/* if (counter == this->nBetaTries) {
-		// fprintf(stderr, "Failed to converge.\n");
-		delete localEstimator;
-		delete clonedTree;
-		delete iNew;
-		delete iCon;
-		return INFINITY;
-	} */
+		updateTreeViscositiesBeta((SingleVessel *) clonedTree->root, &maxVariation);		
+	}
 
 	//	Check the symmetry constraint only for the newest vessel.
 	if (!isSymmetricallyValid(iCon->beta, iNew->beta, iCon->nLevel)) {
@@ -1709,22 +1695,11 @@
 	//	Update post-order nLevel, flux, initial resistances and intial betas.
 	updateTree((SingleVessel *) clonedTree->root, clonedTree);
 
-	unsigned long long int counter = 0;
 	double maxVariation = INFINITY;
-	while (maxVariation > variationTolerance && (counter < this->nBetaTries)) {
-		// printf("Max beta variation: %lf\n", maxVariation);
+	while (maxVariation > variationTolerance) {		
 		updateTreeViscositiesBeta((SingleVessel *) clonedTree->root, &maxVariation);
-		++counter;
-	}
-
-	/* if (counter == this->nBetaTries) {
-		// fprintf(stderr, "Failed to converge.\n");
-		delete localEstimator;
-		delete clonedTree;
-		delete iNew;
-		return INFINITY;
-	}
- */
+	}
+
 	//	FIXME Define symmetry law for N-ary bifurcations (Most different betas?)
 	//	Check the symmetry constraint only for the newest vessel.
 	if (!isSymmetricallyValid( ((SingleVessel *)clonedParent->getChildren()[0])->beta, iNew->beta, iNew->nLevel)) {
@@ -2207,11 +2182,6 @@
 	this->computePressure(this->root);
 }
 
-<<<<<<< HEAD
-void SingleVesselCCOOTree::setNBetaTries(unsigned long long int nTries) {
-	this->nBetaTries = nTries;
-}
-
 void SingleVesselCCOOTree::setIsGammaStage(bool isGammaStage) {
 	this->isGammaStage = isGammaStage;
 }
@@ -2224,11 +2194,11 @@
 		return this->gam->getValue(vessel->stage);
 	}
 	return this->gam->getValue(vessel->nLevel);
-=======
+}
+
 double SingleVesselCCOOTree::getRealViscosity(SingleVessel* vessel) {
 	if (this->isFL) {
 		return this->getNuFL(vessel->radius);
 	}
 	return this->nu->getValue(vessel->nLevel);
->>>>>>> e765df38
 }