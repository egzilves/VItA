/* SPDX-License-Identifier: Apache-2.0 */
/* Copyright 2020 Gonzalo Maso Talou */
/*
 * SingleVesselCCOOTree.h
 *
 *	Jan 28, 2021: Important! This class needs cleaning and refactoring.
 *
 *  Created on: Mar 29, 2018
 *      Author: Gonzalo D. Maso Talou
 */

#ifndef TREE_SINGLEVESSELCCOOTREE_H_
#define TREE_SINGLEVESSELCCOOTREE_H_

#include <iostream>
#include <string>
#include <vector>

#include "../../constrains/AbstractConstraintFunction.h"
#include "../vascularElements/SingleVessel.h"
#include "AbstractObjectCCOTree.h"

using namespace std;

/**
 * N-furcation tree with only SingleVessel elements as vascular elements.
 */
class SingleVesselCCOOTree: public AbstractObjectCCOTree {
	string filenameCCO;
	/**	Root radius. */
	double rootRadius;
	/** Convergence tolerance. */
	double variationTolerance;
	/**	Amount of non-common terminals. */
	long long int nCommonTerminals;
<<<<<<< HEAD
	/** Use gamma based on stage. */
	bool isGammaStage;
=======
	//	FIXME These classes should not have this kind of permissions, must rework the architecture to a POO strategy.
>>>>>>> 0689d85c
	friend class PruningCCOOTree;
	friend class BreadthFirstPruning;
	friend class TreeMerger;
	friend class StagedFRROTreeGeneratorLogger;
public:
	/**
	 * Common tree creator.
	 * @param xi	Root point.
	 * @param rootRadius	Root radius.
	 * @param qi	Flow at the root.
	 * @param gam	Murray law function.
	 * @param epsLim	Sibling vessels ratio function.
	 * @param nu	Viscosity function with respect to the tree level.
	 * @param minAngle	Minimum angle allowed.
	 * @param resistanceVariationTolerance	Convergence tolerance for the iterative viscosity scheme.
	 */
	SingleVesselCCOOTree(point xi, double rootRadius, double qi, AbstractConstraintFunction<double,int> *gam, AbstractConstraintFunction<double,int> *epsLim,
			AbstractConstraintFunction<double,int> *nu, double refPressure, double resistanceVariationTolerance, GeneratorData *instanceData);

//	/**
//	 * Creates a new tree from the .cco file @p filename. The obtained tree has not vtkLine objects of the vessels.
//	 * @param filenameCCO Path to the .cco file.
//	 * @param filenameVTK Path to the .vtk file.
//	 */
//	SingleVesselCCOOTree(string filenameCCO, string filenameVTK, GeneratorData *instanceData);

	/**
	 * Creates a new tree from the .cco file @p filename in VItA format.
	 * @param filenameCCO Path to the .cco file.
	 * @param gam	Murray law function.
	 * @param epsLim	Sibling vessels ratio function.
	 * @param nu	Viscosity function with respect to the tree level.
	 */
	SingleVesselCCOOTree(string filenameCCO, GeneratorData *instanceData, AbstractConstraintFunction<double, int> *gam, AbstractConstraintFunction<double, int> *epsLim,
			AbstractConstraintFunction<double, int> *nu);
	/**
	 * Creates a new tree from the .cco file @p filename in HeMoLab format.
	 * @param filenameCCO Path to the .cco file.
	 * @param qi	Flow at the root.
	 * @param gam	Murray law function.
	 * @param epsLim	Sibling vessels ratio function.
	 * @param nu	Viscosity function with respect to the tree level.
	 * @param minAngle	Minimum angle allowed.
	 * @param refPressure	Convergence tolerance for the iterative viscosity scheme.
	 * @param viscosityTolerance	Convergence tolerance for the iterative viscosity scheme.
	 */
	SingleVesselCCOOTree(string filenameCCO, GeneratorData* instanceData, double qi, AbstractConstraintFunction<double, int> *gam, AbstractConstraintFunction<double, int> *epsLim,
			AbstractConstraintFunction<double, int> *nu, double refPressure, double viscosityTolerance);
	/**
	 * Common destructor.
	 */
	~SingleVesselCCOOTree();
	/**
	 *	Creates a copy from the tree without the vtk structures (neither from the tree nor from the vessels).
	 * @return	Copy from the tree
	 */
	SingleVesselCCOOTree *clone();
	/**
	 * Returns the closest point in the CCOTree with respect to @p xNew point.
	 * @param xNew	Point from which the minimum distance is computed.
	 * @param xBif	Closest point in the tree to @p xNew.
	 * @param dist	Minimum distance between @p xNew and the tree.
	 */
	void getClosestTreePoint(point xNew, point *xBif, double *dist);

	/**
	 * Return the segments in a close neighborhood of @p xNew. The neighborhood is computed based on the perfusion
	 * volume indicated by @p domain.
	 * @param xNew	Center point of the neighborhood of interest.
	 * @param domain	Domain of the segments.
	 * @param nFound	Amount of segments in the neighborhood.
	 * @return	Array of segments in the neighborhood of @p xNew.
	 */
	vector<AbstractVascularElement *> getCloseSegments(point xNew, AbstractDomain *domain, int *nFound);

	/**
	 * Adds a new vessel to the CCO tree. @param xProx and @param xDist are the proximal and distal nodes of the new
	 * vessel and @param parent is the attachment parent vessel.
	 * @param xProx	Proximal point of the new vessel.
	 * @param xDist Distal point of the new vessel.
	 * @param parent	Parent to the new vessel.
	 * @param vesselFunction Vessel function of the added vessel.
	 */
	void addVessel(point xProx, point xDist, AbstractVascularElement *parent, AbstractVascularElement::VESSEL_FUNCTION vesselFunction);

<<<<<<< HEAD
	void addVesselMergeFast(point xProx, point xDist, AbstractVascularElement *parent, AbstractVascularElement::VESSEL_FUNCTION vesselFunction, int stage, unordered_map<string, SingleVessel *>* stringToPointer);

	void addVesselMerge(point xProx, point xDist, AbstractVascularElement *parent, AbstractVascularElement::VESSEL_FUNCTION vesselFunction, int savedStage, unordered_map<string, SingleVessel *>* stringToPointer);
=======
	//	FIXME This function probably should be part of other class
	void addVesselMergeFast(point xProx, point xDist, AbstractVascularElement *parent, AbstractVascularElement::VESSEL_FUNCTION vesselFunction, unordered_map<string, SingleVessel *>* stringToPointer);

	//	FIXME This function probably should be part of other class
	void addVesselMerge(point xProx, point xDist, AbstractVascularElement *parent, AbstractVascularElement::VESSEL_FUNCTION vesselFunction, unordered_map<string, SingleVessel *>* stringToPointer);
>>>>>>> 0689d85c
	/** 
	 * Adds a vessel that has already been validated. This function is used by BreadthFirstPrunning.
	 * @param newVessel Vessel that will be added.
	 * @param originalVessel Vessel that has been validaded in a previous tree.
	 * @param copiedTo Mapping such that copiedTo[originalVessel] = copiedVessel;
	*/
	//	FIXME This function probably should be part of other class
	void addValitatedVessel(SingleVessel *newVessel, SingleVessel *originalVessel, unordered_map<SingleVessel *, SingleVessel *>& copiedTo);

	/** 
	 * Adds a vessel that has already been validated, but do not update the tree. This function is used by BreadthFirstPrunning.
	 * @param newVessel Vessel that will be added.
	 * @param originalVessel Vessel that has been validaded in a previous tree.
	 * @param copiedTo Mapping such that copiedTo[originalVessel] = copiedVessel;
	*/
	//	FIXME This function probably should be part of other class
	void addValitatedVesselFast(SingleVessel *newVessel, SingleVessel *originalVessel, unordered_map<SingleVessel *, SingleVessel *>& copiedTo);

//	/**
//	 * Adds a new vessel to the CCO tree as continuation of the pre-existent vessel @p parent. @param xDist is the distal nodes of the new
//	 * vessel and @param parent is the proximal attachment parent vessel.
//	 * @param xDist Distal point of the new vessel.
//	 * @param parent Parent to the new vessel.
//	 * @param mode Branching mode of the added vessel.
//	 * @param vesselFunction Vessel function of the added vessel.
//	 */
//	void addVessel(point xDist, AbstractVascularElement *parent, AbstractVascularElement::BRANCHING_MODE mode, AbstractVascularElement::VESSEL_FUNCTION vesselFunction);

	/**
	 * For a given spatial point @p xNew test its connection with @p parent vessel. It must evaluate if the restrictions
	 * of geometry and symmetry are satisfied and also if it do not intersects with other vessel of this tree. It returns
	 * in @p cost the functional variation by the inclusion of such vessel.
	 * @param xNew	Distal point for the new vessel to test.
	 * @param parent	Parent vessel to test the @p xNew point connection.
	 * @param domain	Tree domain.
	 * @param neighbors	Close neighbors used for intersection test.
	 * @param dlim	Not used in the current implementation.
	 * @param xBif	Proximal point for the new vessel that present the lower function cost.
	 * @param cost	Functional cost variation for the best bifurcation position.
	 * @return	If the connection of the tree with xNew is possible. If not @p cost is INFINITY.
	 */
	int testVessel(point xNew, AbstractVascularElement *parent, AbstractDomain *domain, vector<AbstractVascularElement *> neighbors, double dlim, point *xBif, double *cost);

	/**
	 * Prints the current tree node by node.
	 */
	void print();

	/**
	 * Returns the class name identifier.
	 * @return Class name.
	 */
	string getTreeName();

	/**
	 * Returns the root radius.
	 * @return Root radius.
	 */
	double getRootRadius();

	/**
	 * Removes all branches at stage @p stage such that do not branch in the next stages.
	 * @param stage
	 */
	void removeWitheredBranches(int stage);

	/**
	 * Removes a vessel and its subtree from the current tree.
	 * @param vessel Vessel to be removed.
	 */
	void remove(SingleVessel *vessel);

	/**
	 * Returns if the @p vessel at stage @p stage has no connexions with vessels at stage @p stage + 1.
	 * @param vessel Vessel to evaluate if it is withered or not.
	 * @param stage Stage of the vessel @p vessl
	 * @return If it is withered or not.
	 */
	bool isWithered(SingleVessel *vessel);

	string getFilenameCCO();

	void updateAll();

	/**
	 * Set if the tree updates gamma using stage or level.
	 */
	void setIsGammaStage(bool isGammaStage);

protected:
	/**
	 * Returns a string with the tree atributes to create the .cco file.
	 * @param outFile	File writer for the .cco file.
	 */
	void saveTree(ofstream *outFile);

private:
	/**
	 * Clones the subtree with parent vessel @p levels .
	 * @param root	Root of the tree to clone.
	 * @param segments	Segments of the tree.
	 * @return Cloned subtree.
	 */
	SingleVesselCCOOTree *cloneUpTo(int levels, SingleVessel *parent);
	/**
	 * Clones the subtree with parent vessel @p root recursively.
	 * @param root	Root of the tree to clone.
	 * @param segments	Segments of the tree.
	 * @return Cloned subtree.
	 */
	SingleVessel *cloneTree(SingleVessel *root, unordered_map<long long, AbstractVascularElement *> *segments);
	/**
	 * Returns a partial variation of the cost functional due to the new segment inclusion.
	 * @param xNew	Proximal point of the new vessel.
	 * @param xTest Distal point of the new vessel.
	 * @param parent Parent to the new vessel.
	 * @param dLim Minimum distance from the new vessel to the tree.
	 */
	double evaluate(point xNew, point xTest, SingleVessel *parent, double dLim);
	/**
	 * Returns a partial variation of the cost functional due to the new segment inclusion. This method is only used for DISTAL_BRANCHING vessels.
	 * @param xNew	Proximal point of the new vessel.
	 * @param parent Parent to the new vessel.
	 * @param dLim Minimum distance from the new vessel to the tree.
	 */
	double evaluate(point xNew, SingleVessel *parent, double dLim);
	/**
	 * Updates the tree values for the current topology in only one tree "in order" swept (O(N)).
	 * As the recursion deepens, the level number is computed for each element. As the
	 * recursion is returning, it computes the flow and resistance for the current node and the
	 * radius ratio for its childs.
	 * @param root Root vessel for the tree to update.
	 * @param tree Tree to update.
	 */
	void updateTree(SingleVessel *root, SingleVesselCCOOTree *tree);
	/**
	 * For a giving pair of beta between sibling of a parent vessel, it analyze the symmetry constrain given by
	 * epsLim function.
	 *
	 * @param beta1	Beta for the 1st sibling.
	 * @param beta2	Beta for the 2nd sibling.
	 * @param nLevel Tree level of the bifurcation.
	 * @return	If the simmetry constrain is satisfied.
	 */
	int isSymmetricallyValid(double beta1, double beta2, int nLevel);
	/**
	 * Checks if the angles of the parent vessel and the new vessel do not violate the minimum angle constraint.
	 * @param xBif	Bifurcation point between the new vessel and the distal part of the parent vessel (iCon).
	 * @param xNew	Distal point of the new vessel.
	 * @param parent	Parent vessel.
	 * @param minAngle 	Minimum angle constraint.
	 * @return	If the angles are higher than the minimum allowed.
	 */
	int areValidAngles(point xBif, point xNew, SingleVessel *parent, double minAngle);
	/**
	 * Checks if the angle between the plane of the parent and sibling vessel and the new vessel satisfies the opening angle constraint.
	 * @param xBif	Bifurcation point between the new vessel and the distal part of the parent vessel (iCon).
	 * @param xNew	Distal point of the new vessel.
	 * @param parent	Parent vessel.
	 * @param minPlaneAngle 	Minimum opening angle constraint.
	 * @return	If the angles satisfies the minimum plane angle.
	 */
	int isValidOpeningAngle(point xBif, point xNew, SingleVessel *parent, double minPlaneAngle);
	/**
	 * It returns if the line @param p1 - @param p2 intersects any vessel of the tree beside parent.
	 * @param p1	Extreme point 1 of the line.
	 * @param p2	Extreme point 2 of the line.
	 * @param parent	Vessel excluded from the checking.
	 * @param boundaryTol	Factor of line contraction at the extremes to avoid false intersections due to contact with anastomose.
	 * @return	If the segment intersects any segment of the tree.
	 */
	int isIntersectingVessels(point p1, point p2, SingleVessel *parent, vector<AbstractVascularElement *> neighbors);
	/**
	 * Updates the tree beta values for the current vessel diameters.
	 * @param root	Tree root.
	 * @param parentRadius	1.0 if root is actually the tree root, or parent radius of root otherwise.
	 * @param maxBetaVariation	The maximum variation of the beta value due to the update.
	 */
	void updateTreeViscositiesBeta(SingleVessel *root, double *maxBetaVariation);
	/**
	 * Returns the viscosity estimated with the Fahraeus-Lindquist model.
	 * @param radius
	 * @return Viscosity value.
	 */
	double getNuFL(double radius);

	/**
	 * Creates the VTK lines and points associated to a HeMoLab file loaded.
	 */
	void createSegmentVtkLines(AbstractVascularElement *rootVessel);

	double getVariationTolerance();

	/**
	 * Checks if length/radius > 2.
	 */
	bool isValidAspectRatio(SingleVessel *vessel);

	/*
	* Returns the gamma.
	*/
	double getGamma(SingleVessel* vessel);

	/** 
	 * Get vessel resistance.
	 */
	double getRealViscosity(SingleVessel *vessel);
};

#endif /* TREE_SINGLEVESSELCCOOTREE_H_ */<|MERGE_RESOLUTION|>--- conflicted
+++ resolved
@@ -33,12 +33,8 @@
 	double variationTolerance;
 	/**	Amount of non-common terminals. */
 	long long int nCommonTerminals;
-<<<<<<< HEAD
 	/** Use gamma based on stage. */
 	bool isGammaStage;
-=======
-	//	FIXME These classes should not have this kind of permissions, must rework the architecture to a POO strategy.
->>>>>>> 0689d85c
 	friend class PruningCCOOTree;
 	friend class BreadthFirstPruning;
 	friend class TreeMerger;
@@ -124,17 +120,9 @@
 	 */
 	void addVessel(point xProx, point xDist, AbstractVascularElement *parent, AbstractVascularElement::VESSEL_FUNCTION vesselFunction);
 
-<<<<<<< HEAD
 	void addVesselMergeFast(point xProx, point xDist, AbstractVascularElement *parent, AbstractVascularElement::VESSEL_FUNCTION vesselFunction, int stage, unordered_map<string, SingleVessel *>* stringToPointer);
 
 	void addVesselMerge(point xProx, point xDist, AbstractVascularElement *parent, AbstractVascularElement::VESSEL_FUNCTION vesselFunction, int savedStage, unordered_map<string, SingleVessel *>* stringToPointer);
-=======
-	//	FIXME This function probably should be part of other class
-	void addVesselMergeFast(point xProx, point xDist, AbstractVascularElement *parent, AbstractVascularElement::VESSEL_FUNCTION vesselFunction, unordered_map<string, SingleVessel *>* stringToPointer);
-
-	//	FIXME This function probably should be part of other class
-	void addVesselMerge(point xProx, point xDist, AbstractVascularElement *parent, AbstractVascularElement::VESSEL_FUNCTION vesselFunction, unordered_map<string, SingleVessel *>* stringToPointer);
->>>>>>> 0689d85c
 	/** 
 	 * Adds a vessel that has already been validated. This function is used by BreadthFirstPrunning.
 	 * @param newVessel Vessel that will be added.
