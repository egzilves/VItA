/* SPDX-License-Identifier: Apache-2.0 */
/* Copyright 2020 Gonzalo Maso Talou */
/*
 * SingleVesselCCOOTree.h
 *
 *  Created on: Mar 29, 2018
 *      Author: Gonzalo D. Maso Talou
 */

#ifndef TREE_SINGLEVESSELCCOOTREE_H_
#define TREE_SINGLEVESSELCCOOTREE_H_

#include <iostream>
#include <string>
#include <vector>

#include "../../constrains/AbstractConstraintFunction.h"
#include "../vascularElements/SingleVessel.h"
#include "AbstractObjectCCOTree.h"

using namespace std;

/**
 * N-furcation tree with only SingleVessel elements as vascular elements.
 */
class SingleVesselCCOOTree: public AbstractObjectCCOTree {
	string filenameCCO;
	/**	Root radius. */
	double rootRadius;
	/** Convergence tolerance. */
	double variationTolerance;
	/**	Amount of non-common terminals. */
	long long int nCommonTerminals;
	/** Amount of tries for beta convergence.*/
	unsigned long long int nBetaTries;
	/** Use gamma based on stage. */
	bool isGammaStage;
	friend class PruningCCOOTree;
	friend class BreadthFirstPruning;
	friend class TreeMerger;
	friend class StagedFRROTreeGeneratorLogger;
public:
	/**
	 * Common tree creator.
	 * @param xi	Root point.
	 * @param rootRadius	Root radius.
	 * @param qi	Flow at the root.
	 * @param gam	Murray law function.
	 * @param epsLim	Sibling vessels ratio function.
	 * @param nu	Viscosity function with respect to the tree level.
	 * @param minAngle	Minimum angle allowed.
	 * @param resistanceVariationTolerance	Convergence tolerance for the iterative viscosity scheme.
	 */
	SingleVesselCCOOTree(point xi, double rootRadius, double qi, AbstractConstraintFunction<double,int> *gam, AbstractConstraintFunction<double,int> *epsLim,
			AbstractConstraintFunction<double,int> *nu, double refPressure, double resistanceVariationTolerance, GeneratorData *instanceData);

//	/**
//	 * Creates a new tree from the .cco file @p filename. The obtained tree has not vtkLine objects of the vessels.
//	 * @param filenameCCO Path to the .cco file.
//	 * @param filenameVTK Path to the .vtk file.
//	 */
//	SingleVesselCCOOTree(string filenameCCO, string filenameVTK, GeneratorData *instanceData);

	/**
	 * Creates a new tree from the .cco file @p filename in VItA format.
	 * @param filenameCCO Path to the .cco file.
	 * @param gam	Murray law function.
	 * @param epsLim	Sibling vessels ratio function.
	 * @param nu	Viscosity function with respect to the tree level.
	 */
	SingleVesselCCOOTree(string filenameCCO, GeneratorData *instanceData, AbstractConstraintFunction<double, int> *gam, AbstractConstraintFunction<double, int> *epsLim,
			AbstractConstraintFunction<double, int> *nu);
	/**
	 * Creates a new tree from the .cco file @p filename in HeMoLab format.
	 * @param filenameCCO Path to the .cco file.
	 * @param qi	Flow at the root.
	 * @param gam	Murray law function.
	 * @param epsLim	Sibling vessels ratio function.
	 * @param nu	Viscosity function with respect to the tree level.
	 * @param minAngle	Minimum angle allowed.
	 * @param refPressure	Convergence tolerance for the iterative viscosity scheme.
	 * @param viscosityTolerance	Convergence tolerance for the iterative viscosity scheme.
	 */
	SingleVesselCCOOTree(string filenameCCO, GeneratorData* instanceData, double qi, AbstractConstraintFunction<double, int> *gam, AbstractConstraintFunction<double, int> *epsLim,
			AbstractConstraintFunction<double, int> *nu, double refPressure, double viscosityTolerance);
	/**
	 * Common destructor.
	 */
	~SingleVesselCCOOTree();
	/**
	 *	Creates a copy from the tree without the vtk structures (neither from the tree nor from the vessels).
	 * @return	Copy from the tree
	 */
	SingleVesselCCOOTree *clone();
	/**
	 * Returns the closest point in the CCOTree with respect to @p xNew point.
	 * @param xNew	Point from which the minimum distance is computed.
	 * @param xBif	Closest point in the tree to @p xNew.
	 * @param dist	Minimum distance between @p xNew and the tree.
	 */
	void getClosestTreePoint(point xNew, point *xBif, double *dist);

	/**
	 * Return the segments in a close neighborhood of @p xNew. The neighborhood is computed based on the perfusion
	 * volume indicated by @p domain.
	 * @param xNew	Center point of the neighborhood of interest.
	 * @param domain	Domain of the segments.
	 * @param nFound	Amount of segments in the neighborhood.
	 * @return	Array of segments in the neighborhood of @p xNew.
	 */
	vector<AbstractVascularElement *> getCloseSegments(point xNew, AbstractDomain *domain, int *nFound);

	/**
	 * Adds a new vessel to the CCO tree. @param xProx and @param xDist are the proximal and distal nodes of the new
	 * vessel and @param parent is the attachment parent vessel.
	 * @param xProx	Proximal point of the new vessel.
	 * @param xDist Distal point of the new vessel.
	 * @param parent	Parent to the new vessel.
	 * @param vesselFunction Vessel function of the added vessel.
	 */
	void addVessel(point xProx, point xDist, AbstractVascularElement *parent, AbstractVascularElement::VESSEL_FUNCTION vesselFunction);

	void addVesselMergeFast(point xProx, point xDist, AbstractVascularElement *parent, AbstractVascularElement::VESSEL_FUNCTION vesselFunction, unordered_map<string, SingleVessel *>* stringToPointer);

	void addVesselMerge(point xProx, point xDist, AbstractVascularElement *parent, AbstractVascularElement::VESSEL_FUNCTION vesselFunction, unordered_map<string, SingleVessel *>* stringToPointer);
	/** 
	 * Adds a vessel that has already been validated. This function is used by BreadthFirstPrunning.
	 * @param newVessel Vessel that will be added.
	 * @param originalVessel Vessel that has been validaded in a previous tree.
	 * @param copiedTo Mapping such that copiedTo[originalVessel] = copiedVessel;
	*/
	void addValitatedVessel(SingleVessel *newVessel, SingleVessel *originalVessel, unordered_map<SingleVessel *, SingleVessel *>& copiedTo);

	/** 
	 * Adds a vessel that has already been validated, but do not update the tree. This function is used by BreadthFirstPrunning.
	 * @param newVessel Vessel that will be added.
	 * @param originalVessel Vessel that has been validaded in a previous tree.
	 * @param copiedTo Mapping such that copiedTo[originalVessel] = copiedVessel;
	*/
	void addValitatedVesselFast(SingleVessel *newVessel, SingleVessel *originalVessel, unordered_map<SingleVessel *, SingleVessel *>& copiedTo);

//	/**
//	 * Adds a new vessel to the CCO tree as continuation of the pre-existent vessel @p parent. @param xDist is the distal nodes of the new
//	 * vessel and @param parent is the proximal attachment parent vessel.
//	 * @param xDist Distal point of the new vessel.
//	 * @param parent Parent to the new vessel.
//	 * @param mode Branching mode of the added vessel.
//	 * @param vesselFunction Vessel function of the added vessel.
//	 */
//	void addVessel(point xDist, AbstractVascularElement *parent, AbstractVascularElement::BRANCHING_MODE mode, AbstractVascularElement::VESSEL_FUNCTION vesselFunction);

	/**
	 * For a given spatial point @p xNew test its connection with @p parent vessel. It must evaluate if the restrictions
	 * of geometry and symmetry are satisfied and also if it do not intersects with other vessel of this tree. It returns
	 * in @p cost the functional variation by the inclusion of such vessel.
	 * @param xNew	Distal point for the new vessel to test.
	 * @param parent	Parent vessel to test the @p xNew point connection.
	 * @param domain	Tree domain.
	 * @param neighbors	Close neighbors used for intersection test.
	 * @param dlim	Not used in the current implementation.
	 * @param xBif	Proximal point for the new vessel that present the lower function cost.
	 * @param cost	Functional cost variation for the best bifurcation position.
	 * @return	If the connection of the tree with xNew is possible. If not @p cost is INFINITY.
	 */
	int testVessel(point xNew, AbstractVascularElement *parent, AbstractDomain *domain, vector<AbstractVascularElement *> neighbors, double dlim, point *xBif, double *cost);

	/**
	 * Prints the current tree node by node.
	 */
	void print();

	/**
	 * Returns the class name identifier.
	 * @return Class name.
	 */
	string getTreeName();

	/**
	 * Returns the root radius.
	 * @return Root radius.
	 */
	double getRootRadius();

	/**
	 * Removes all branches at stage @p stage such that do not branch in the next stages.
	 * @param stage
	 */
	void removeWitheredBranches(int stage);

	/**
	 * Removes a vessel and its subtree from the current tree.
	 * @param vessel Vessel to be removed.
	 */
	void remove(SingleVessel *vessel);

	/**
	 * Returns if the @p vessel at stage @p stage has no connexions with vessels at stage @p stage + 1.
	 * @param vessel Vessel to evaluate if it is withered or not.
	 * @param stage Stage of the vessel @p vessl
	 * @return If it is withered or not.
	 */
	bool isWithered(SingleVessel *vessel);

	string getFilenameCCO();

	void updateAll();
	
	/**
	 * Set the number of tries of beta convergence called by SingleVesselCCOOTree:evaluate methods.
	 */
	void setNBetaTries(unsigned long long int nTries);

	/**
	 * Set if the tree updates gamma using stage or level.
	 */
	void setIsGammaStage(bool isGammaStage);

protected:
	/**
	 * Returns a string with the tree atributes to create the .cco file.
	 * @param outFile	File writer for the .cco file.
	 */
	void saveTree(ofstream *outFile);

private:
	/**
	 * Clones the subtree with parent vessel @p levels .
	 * @param root	Root of the tree to clone.
	 * @param segments	Segments of the tree.
	 * @return Cloned subtree.
	 */
	SingleVesselCCOOTree *cloneUpTo(int levels, SingleVessel *parent);
	/**
	 * Clones the subtree with parent vessel @p root recursively.
	 * @param root	Root of the tree to clone.
	 * @param segments	Segments of the tree.
	 * @return Cloned subtree.
	 */
	SingleVessel *cloneTree(SingleVessel *root, unordered_map<long long, AbstractVascularElement *> *segments);
	/**
	 * Returns a partial variation of the cost functional due to the new segment inclusion.
	 * @param xNew	Proximal point of the new vessel.
	 * @param xTest Distal point of the new vessel.
	 * @param parent Parent to the new vessel.
	 * @param dLim Minimum distance from the new vessel to the tree.
	 */
	double evaluate(point xNew, point xTest, SingleVessel *parent, double dLim);
	/**
	 * Returns a partial variation of the cost functional due to the new segment inclusion. This method is only used for DISTAL_BRANCHING vessels.
	 * @param xNew	Proximal point of the new vessel.
	 * @param parent Parent to the new vessel.
	 * @param dLim Minimum distance from the new vessel to the tree.
	 */
	double evaluate(point xNew, SingleVessel *parent, double dLim);
	/**
	 * Updates the tree values for the current topology in only one tree "in order" swept (O(N)).
	 * As the recursion deepens, the level number is computed for each element. As the
	 * recursion is returning, it computes the flow and resistance for the current node and the
	 * radius ratio for its childs.
	 * @param root Root vessel for the tree to update.
	 * @param tree Tree to update.
	 */
	void updateTree(SingleVessel *root, SingleVesselCCOOTree *tree);
	/**
	 * For a giving pair of beta between sibling of a parent vessel, it analyze the symmetry constrain given by
	 * epsLim function.
	 *
	 * @param beta1	Beta for the 1st sibling.
	 * @param beta2	Beta for the 2nd sibling.
	 * @param nLevel Tree level of the bifurcation.
	 * @return	If the simmetry constrain is satisfied.
	 */
	int isSymmetricallyValid(double beta1, double beta2, int nLevel);
	/**
	 * Checks if the angles of the parent vessel and the new vessel do not violate the minimum angle constraint.
	 * @param xBif	Bifurcation point between the new vessel and the distal part of the parent vessel (iCon).
	 * @param xNew	Distal point of the new vessel.
	 * @param parent	Parent vessel.
	 * @param minAngle 	Minimum angle constraint.
	 * @return	If the angles are higher than the minimum allowed.
	 */
	int areValidAngles(point xBif, point xNew, SingleVessel *parent, double minAngle);
	/**
	 * Checks if the angle between the plane of the parent and sibling vessel and the new vessel satisfies the opening angle constraint.
	 * @param xBif	Bifurcation point between the new vessel and the distal part of the parent vessel (iCon).
	 * @param xNew	Distal point of the new vessel.
	 * @param parent	Parent vessel.
	 * @param minPlaneAngle 	Minimum opening angle constraint.
	 * @return	If the angles satisfies the minimum plane angle.
	 */
	int isValidOpeningAngle(point xBif, point xNew, SingleVessel *parent, double minPlaneAngle);
	/**
	 * It returns if the line @param p1 - @param p2 intersects any vessel of the tree beside parent.
	 * @param p1	Extreme point 1 of the line.
	 * @param p2	Extreme point 2 of the line.
	 * @param parent	Vessel excluded from the checking.
	 * @param boundaryTol	Factor of line contraction at the extremes to avoid false intersections due to contact with anastomose.
	 * @return	If the segment intersects any segment of the tree.
	 */
	int isIntersectingVessels(point p1, point p2, SingleVessel *parent, vector<AbstractVascularElement *> neighbors);
	/**
	 * Updates the tree beta values for the current vessel diameters.
	 * @param root	Tree root.
	 * @param parentRadius	1.0 if root is actually the tree root, or parent radius of root otherwise.
	 * @param maxBetaVariation	The maximum variation of the beta value due to the update.
	 */
	void updateTreeViscositiesBeta(SingleVessel *root, double *maxBetaVariation);
	/**
	 * Returns the viscosity estimated with the Fahraeus-Lindquist model.
	 * @param radius
	 * @return Viscosity value.
	 */
	double getNuFL(double radius);

	/**
	 * Creates the VTK lines and points associated to a HeMoLab file loaded.
	 */
	void createSegmentVtkLines(AbstractVascularElement *rootVessel);

	double getVariationTolerance();

	/**
	 * Checks if length/radius > 2.
	 */
	bool isValidAspectRatio(SingleVessel *vessel);

<<<<<<< HEAD
	/*
	* Returns the gamma.
	*/
	double getGamma(SingleVessel* vessel);
=======
	/** 
	 * Get vessel resistance.
	 */
	double getRealViscosity(SingleVessel *vessel);
>>>>>>> e765df38
};

#endif /* TREE_SINGLEVESSELCCOOTREE_H_ */<|MERGE_RESOLUTION|>--- conflicted
+++ resolved
@@ -31,8 +31,6 @@
 	double variationTolerance;
 	/**	Amount of non-common terminals. */
 	long long int nCommonTerminals;
-	/** Amount of tries for beta convergence.*/
-	unsigned long long int nBetaTries;
 	/** Use gamma based on stage. */
 	bool isGammaStage;
 	friend class PruningCCOOTree;
@@ -204,11 +202,6 @@
 	string getFilenameCCO();
 
 	void updateAll();
-	
-	/**
-	 * Set the number of tries of beta convergence called by SingleVesselCCOOTree:evaluate methods.
-	 */
-	void setNBetaTries(unsigned long long int nTries);
 
 	/**
 	 * Set if the tree updates gamma using stage or level.
@@ -324,17 +317,15 @@
 	 */
 	bool isValidAspectRatio(SingleVessel *vessel);
 
-<<<<<<< HEAD
 	/*
 	* Returns the gamma.
 	*/
 	double getGamma(SingleVessel* vessel);
-=======
+
 	/** 
 	 * Get vessel resistance.
 	 */
 	double getRealViscosity(SingleVessel *vessel);
->>>>>>> e765df38
 };
 
 #endif /* TREE_SINGLEVESSELCCOOTREE_H_ */