--- conflicted
+++ resolved
@@ -132,11 +132,8 @@
 	string getFilename();
 
 	void logDomainFiles(FILE *fp);
-<<<<<<< HEAD
-=======
 
 	vtkSmartPointer<vtkSelectEnclosedPoints> getEnclosedPoints() override;
->>>>>>> 070efd67
 
 protected:
 	deque<point> randomInnerPoints;
