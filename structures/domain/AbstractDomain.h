/* SPDX-License-Identifier: Apache-2.0 */
/* Copyright 2020 Gonzalo Maso Talou */
/*
 * AbstractDomain.h
 *
 *  Created on: 3 de dez de 2017
 *      Author: gonzalo
 */

#ifndef DOMAIN_ABSTRACTDOMAIN_H_
#define DOMAIN_ABSTRACTDOMAIN_H_

#include <deque>
#include <random>

#include <vtkSmartPointer.h>
#include <vtkPolyData.h>
#include<vtkSelectEnclosedPoints.h>

#include "../vascularElements/AbstractVascularElement.h"
#include "../CCOCommonStructures.h"
#include "../../core/GeneratorData.h"
#include "IDomainObservable.h"

/**
 * Abstract domain class. Several domain methods guarantee
 * the eficiency during the CCO generation, e.g., getLocalNeighborhood and getDLim,
 * which models the perfusion area of certain terminal in order to establish the minimum
 * length criterion for the new vessel and the local set of vessels where it can be attached
 * to the tree.
 */

class AbstractDomain : public IDomainObservable {
protected:
	/**	Vessels with stages contained in such list are allowed to grow. If empty, all vessels are allowed to grow. */
	vector<int> growingStages;
	/** Wrapper with parameters associated to a tree generation process. */
	GeneratorData *instanceData;
	/** Quantity of points that have been consumed. */
	long long int pointCounter;
	/** Boolean value that models if the domain is convex or not. For convex domain some optimizations are applied. */
	bool isConvexDomain;
	/**	Vascular volume.	*/
	double volume;
	/**	Minimum bifurcation angle for vessels generated inside this domain */
	double minAngle;
	/** Boolean value that models if the domain present any restriction regarding the opening angle between the bifurcation plane and a new daughter vessel. */
	bool isBifPlaneContrained;
	/**	Minimum angle between the bifurcation plane and a new daughter vessel. */
	double minPlaneAngle;

public:
	/**
	 * Constructor.
	 * @param instanceData Wrapper with parameters associated to a tree generation process.
	 */
	AbstractDomain(GeneratorData *instanceData);
	/**
	 * Constructor.
	 * @param instanceData Wrapper with parameters associated to a tree generation process.
	 * @param growingStages Stages allowed to grow.
	 */
	AbstractDomain(GeneratorData *instanceData, vector<int> growingStages);
	/**
	 * Destructor.
	 */
	virtual ~AbstractDomain();

	/**
	 * Returns if the segment defined by the vertexes @p xs and @p xf is inside the current domain.
	 * @param xs Start point of the segment.
	 * @param xf End point of the segment.
	 * @return 1 if the segment defined by the vertexes @p xs and @p xf is inside the current domain otherwise 0.
	 */
	virtual int isSegmentInside(point xs, point xf) = 0;

	/**
	 * Returns if the vascular element is eligible to be a parent vessel.
	 * @param element Vascular element.
	 * @return 1 if it is eligible.
	 */
	virtual int isValidElement(AbstractVascularElement *element);
	/**
	 * Returns the maximum opening angle that the hosted tree can generate.
	 * @return Maximum bifurcation angle for vessels generated inside this domain.
	 */
	virtual double getMinBifurcationAngle();
	/**
	 * Sets the maximum opening angle that the hosted tree can generate.
	 * @param minAngle Maximum bifurcation angle for vessels generated inside this domain.
	 */
	virtual void setMinBifurcationAngle(double minAngle);
	/**
	 * Estimates a characteristic length for the current domain. This length is useful to estimate the perfusion volume of the domain.
	 * @return Chracteristic length.
	 */
	virtual double getCharacteristicLength() = 0;
	/**
	 * Minimum distance between a new vessel terminal and the tree based on the current terminal perfusion. This is lower bound criteria for the vessel length and also aids
	 * toward a spatially homogeneous terminal distribution.
	 * @param nVessels Quantity of terminals in the current tree.
	 * @param factor Factor used to scale a perfusion measure in order to estimate the DLim value.
	 * @return DLim value.
	 */
	virtual double getDLim(long long int nVessels, double factor) = 0;
	/**
	 * Returns the local neighbors to the @p p point locus. The amount of neighbors is estimated based on the current terminal perfusion.
	 * @param p Central point of the neighborhood.
	 * @param nVessels Amount of terminals in the tree.
	 * @return Array of neighbor vessels.
	 */
	virtual double *getLocalNeighborhood(point p, long long int nVessels) = 0;
	/**
	 * Computes the size of the domain.
	 * @return Size of the domain.
	 */
	virtual double getSize() = 0;
	/**
	 * Return a random point inside the domain.
	 * @return Point inside the domain.
	 */
	virtual point getRandomPoint() = 0;
	/**
	 * Return a set of inner domain points.
	 * @return Set of inner domain points.
	 */
	virtual deque<point>& getRandomInnerPoints() = 0;
	/**
	 * Returns the vtkPolydata with the domain representation.
	 * @return vtkPolydata with the domain representation.
	 */
	virtual vtkSmartPointer<vtkPolyData>& getVtkGeometry() = 0;
	/**
	 * Returns the quantity of points that have been consumed.
	 * @return Quantity of points consumed.
	 */
	long long int getPointCounter() const;
	/**
	 * Getter for @p isConvexDomain variable.
	 * @return Returns if the domain is setted as convex.
	 */
	bool isIsConvexDomain() const;
	/**
	 * Setter for @p isConvexDomain variable.
	 * @param isConvexDomain Sets the domain as convex or non-convex.
	 */
	void setIsConvexDomain(bool isConvexDomain);
	/**
	 * Default getter of @p instanceData.
	 * @return @p instanceData
	 */
	GeneratorData* getInstanceData();
	/**
	 * Default setter of @p instanceData.
	 * @param instanceData Instance for @p instanceData.
	 */
	void setInstanceData(GeneratorData* instanceData);
	/**
	 * Virtual method to be used by StagedFRROTreeGeneratorLogger.
	 */
<<<<<<< HEAD
=======

	virtual vtkSmartPointer<vtkSelectEnclosedPoints> getEnclosedPoints() = 0;

>>>>>>> 070efd67
	virtual void logDomainFiles(FILE *fp) = 0;
	const vector<int>& getGrowingStages() const;
	void setGrowingStages(const vector<int>& growingStages);
	bool isIsBifPlaneContrained() const;
	void setIsBifPlaneContrained(bool isBifPlaneContrained);
	double getMinPlaneAngle();
	void setMinPlaneAngle(double minPlaneAngle);
	virtual int getDraw() = 0;
	virtual int getSeed() = 0;
};

#endif /* DOMAIN_ABSTRACTDOMAIN_H_ */<|MERGE_RESOLUTION|>--- conflicted
+++ resolved
@@ -158,12 +158,9 @@
 	/**
 	 * Virtual method to be used by StagedFRROTreeGeneratorLogger.
 	 */
-<<<<<<< HEAD
-=======
 
 	virtual vtkSmartPointer<vtkSelectEnclosedPoints> getEnclosedPoints() = 0;
 
->>>>>>> 070efd67
 	virtual void logDomainFiles(FILE *fp) = 0;
 	const vector<int>& getGrowingStages() const;
 	void setGrowingStages(const vector<int>& growingStages);
