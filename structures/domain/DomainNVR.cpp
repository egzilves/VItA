/* SPDX-License-Identifier: Apache-2.0 */
/* Copyright 2020 Gonzalo Maso Talou */
/*
 * DomainNVR.cpp
 *
 *  Created on: Dec 1, 2017
 *      Author: gonzalo
 */

#include "DomainNVR.h"

#include <chrono>
#include <random>
#include <omp.h>

//	Model
#include <vtkPolyDataReader.h>
#include <vtkSelectEnclosedPoints.h>
#include <vtkPointData.h>
#include <vtkMassProperties.h>

DomainNVR::DomainNVR(string filename, vector<string> filenameNonVascularRegions, GeneratorData *instanceData) :
		AbstractDomain(instanceData) {
	this->filenameHull = filename;
	this->filenameNVR = filenameNonVascularRegions;
	//	Read all the data from the file
	vtkSmartPointer<vtkPolyDataReader> reader = vtkSmartPointer<vtkPolyDataReader>::New();
	reader->SetFileName(filename.c_str());
	reader->Update();
	vtkGeometry = reader->GetOutput();

	//	Create the tree
	locator = vtkSmartPointer<vtkOBBTree>::New();
	locator->SetDataSet(vtkGeometry);
	locator->BuildLocator();

	//	Read all the data from the non-vascularized files
	for (unsigned int i = 0; i < filenameNonVascularRegions.size(); ++i) {
		vtkSmartPointer<vtkPolyDataReader> reader2 = vtkSmartPointer<vtkPolyDataReader>::New();
		reader2->SetFileName(filenameNonVascularRegions[i].c_str());
		reader2->Update();
		vtkHollowRegions.push_back(reader2->GetOutput());

		//	Create the tree
		vtkSmartPointer<vtkOBBTree> locatorHollowRegion = vtkSmartPointer<vtkOBBTree>::New();
		locatorHollowRegion->SetDataSet(vtkHollowRegions[i]);
		locatorHollowRegion->BuildLocator();
		hollowLocators.push_back(locatorHollowRegion);
	}

	nDraw = 10000;

	this->seed = chrono::system_clock::now().time_since_epoch().count();
	generator = mt19937(this->seed);

	double *bb = vtkGeometry->GetBounds();
	characteristicLength = max(max((bb[1] - bb[0]) / 2, (bb[3] - bb[2]) / 2), (bb[5] - bb[4]) / 2);
}

DomainNVR::DomainNVR(string filename, vector<string> filenameNonVascularRegions, int N, GeneratorData *instanceData) :
		AbstractDomain(instanceData) {
	this->filenameHull = filename;
	this->filenameNVR = filenameNonVascularRegions;
	// Read all the data from the file
	vtkSmartPointer<vtkPolyDataReader> reader = vtkSmartPointer<vtkPolyDataReader>::New();
	reader->SetFileName(filename.c_str());
	reader->Update();
	vtkGeometry = reader->GetOutput();

	//	Create the tree
	locator = vtkSmartPointer<vtkOBBTree>::New();
	locator->SetDataSet(vtkGeometry);
	locator->BuildLocator();

	//	Read all the data from the non-vascularized files
	for (unsigned int i = 0; i < filenameNonVascularRegions.size(); ++i) {
		vtkSmartPointer<vtkPolyDataReader> reader2 = vtkSmartPointer<vtkPolyDataReader>::New();
		reader2->SetFileName(filenameNonVascularRegions[i].c_str());
		reader2->Update();
		vtkHollowRegions.push_back(reader2->GetOutput());

		//	Create the tree
		vtkSmartPointer<vtkOBBTree> locatorHollowRegion = vtkSmartPointer<vtkOBBTree>::New();
		locatorHollowRegion->SetDataSet(vtkHollowRegions[i]);
		locatorHollowRegion->BuildLocator();
		hollowLocators.push_back(locatorHollowRegion);
	}

	this->seed = chrono::system_clock::now().time_since_epoch().count();
	generator = mt19937(this->seed);

	nDraw = N;
	double *bb = vtkGeometry->GetBounds();
	characteristicLength = max(max((bb[1] - bb[0]) / 2, (bb[3] - bb[2]) / 2), (bb[5] - bb[4]) / 2);

}

DomainNVR::DomainNVR(string filename, vector<string> filenameNonVascularRegions, int N, int seed, GeneratorData *instanceData) :
		AbstractDomain(instanceData) {
	this->filenameHull = filename;
	this->filenameNVR = filenameNonVascularRegions;
	// Read all the data from the file
	vtkSmartPointer<vtkPolyDataReader> reader = vtkSmartPointer<vtkPolyDataReader>::New();
	reader->SetFileName(filename.c_str());
	reader->Update();
	vtkGeometry = reader->GetOutput();

	//	Create the tree
	locator = vtkSmartPointer<vtkOBBTree>::New();
	locator->SetDataSet(vtkGeometry);
	locator->BuildLocator();

	//	Read all the data from the non-vascularized files
	for (unsigned int i = 0; i < filenameNonVascularRegions.size(); ++i) {
		vtkSmartPointer<vtkPolyDataReader> reader2 = vtkSmartPointer<vtkPolyDataReader>::New();
		reader2->SetFileName(filenameNonVascularRegions[i].c_str());
		reader2->Update();
		vtkHollowRegions.push_back(reader2->GetOutput());

		//	Create the tree
		vtkSmartPointer<vtkOBBTree> locatorHollowRegion = vtkSmartPointer<vtkOBBTree>::New();
		locatorHollowRegion->SetDataSet(vtkHollowRegions[i]);
		locatorHollowRegion->BuildLocator();
		hollowLocators.push_back(locatorHollowRegion);
	}

	this->seed = seed;
	generator = mt19937(seed);

	nDraw = N;
	double *bb = vtkGeometry->GetBounds();
	characteristicLength = max(max((bb[1] - bb[0]) / 2, (bb[3] - bb[2]) / 2), (bb[5] - bb[4]) / 2);

}

void DomainNVR::generateRandomPoints() {
	double *boundingBox = vtkGeometry->GetBounds();
	uniform_real_distribution<double> distX(boundingBox[0], boundingBox[1]);
	uniform_real_distribution<double> distY(boundingBox[2], boundingBox[3]);
	uniform_real_distribution<double> distZ(boundingBox[4], boundingBox[5]);

	for (int i = 0; i < nDraw; ++i) {
		point p = { distX(generator), distY(generator), distZ(generator) };
		randomInnerPoints.push_back(p);
	}

	removeRandomOuterPoints();
}

//void DomainNVR::removeRandomOuterPointsSerial() {
//
//	vtkSmartPointer<vtkPoints> points =
//			vtkSmartPointer<vtkPoints>::New();
//	cout << "Testing inside domain condition for " << randomInnerPoints.size() << " points" << endl;
//	for (unsigned i = 0; i < randomInnerPoints.size(); ++i) {
//		points->InsertNextPoint(randomInnerPoints[i].p);
//	}
//
//	vtkSmartPointer<vtkPolyData> pointsPolydata =
//			vtkSmartPointer<vtkPolyData>::New();
//	pointsPolydata->SetPoints(points);
//
//	//	Points inside hull test
//	vtkSmartPointer<vtkSelectEnclosedPoints> selectEnclosedPoints =
//			vtkSmartPointer<vtkSelectEnclosedPoints>::New();
//	selectEnclosedPoints->SetInputData(pointsPolydata);
//	selectEnclosedPoints->SetSurfaceData(vtkGeometry);
//	selectEnclosedPoints->SetTolerance(1E-6);
//	selectEnclosedPoints->Update();
//
//	vector<vtkSmartPointer<vtkSelectEnclosedPoints> > testNVR;
//	for (unsigned int i = 0; i < vtkHollowRegions.size(); ++i) {
//		cout << "Testing inside NVR #" << i << " for " << randomInnerPoints.size() << " points" << endl;
//
//		//	Points inside non-vascularized test
//		vtkSmartPointer<vtkSelectEnclosedPoints> selectEnclosedPointsByHoles =
//				vtkSmartPointer<vtkSelectEnclosedPoints>::New();
//		selectEnclosedPointsByHoles->SetInputData(pointsPolydata);
//		selectEnclosedPointsByHoles->SetSurfaceData(vtkHollowRegions[i]);
//		selectEnclosedPointsByHoles->SetTolerance(1E-6);
//		selectEnclosedPointsByHoles->Update();
//
//		testNVR.push_back(selectEnclosedPointsByHoles);
//	}
//
//	randomInnerPoints.clear();
//
//	cout << "Evaluating conditions for " << points->GetNumberOfPoints() << " points" << endl;
//	for (vtkIdType i = 0; i < points->GetNumberOfPoints(); i++) {
//		if (selectEnclosedPoints->IsInside(i)) {
//			int outsideHoles = true;
//			for (unsigned int j = 0; j < vtkHollowRegions.size() && outsideHoles; ++j) {
//				if (testNVR[j]->IsInside(i)) {
//					outsideHoles = false;
//				}
//			}
//			if (outsideHoles) {
//				double *pd = points->GetPoint(i);
//				point p = { pd[0], pd[1], pd[2] };
//				randomInnerPoints.push_back(p);
//			}
//		}
//	}
//
//}

void DomainNVR::removeRandomOuterPoints() {

	vector<vtkSmartPointer<vtkPoints>> points;
//	cout << "Testing inside domain condition for " << randomInnerPoints.size() << " points" << endl;

	vtkSmartPointer<vtkPoints> currentPoints;
	for (unsigned i = 0; i < randomInnerPoints.size(); ++i) {
		if (i % 1000 == 0) {
			currentPoints = vtkSmartPointer<vtkPoints>::New();
			points.push_back(currentPoints);
		}
		currentPoints->InsertNextPoint(randomInnerPoints[i].p);
	}

	vector<vtkSmartPointer<vtkSelectEnclosedPoints>> allEnclosedPoints;
	vector<vector<vtkSmartPointer<vtkSelectEnclosedPoints> > > allEnclosedInNVR;
#pragma omp parallel for shared(allEnclosedPoints,allEnclosedInNVR), ordered, schedule(static,1), num_threads(omp_get_max_threads())
	for (unsigned j = 0; j < points.size(); ++j) {
		vtkSmartPointer<vtkPolyData> pointsPolydata = vtkSmartPointer<vtkPolyData>::New();
		pointsPolydata->SetPoints(points[j]);

		//	Points inside test
		vtkSmartPointer<vtkSelectEnclosedPoints> selectEnclosedPoints = vtkSmartPointer<vtkSelectEnclosedPoints>::New();
		selectEnclosedPoints->SetInputData(pointsPolydata);
		selectEnclosedPoints->SetSurfaceData(vtkGeometry);
		selectEnclosedPoints->SetTolerance(1E-12);
		selectEnclosedPoints->Update();

		vector<vtkSmartPointer<vtkSelectEnclosedPoints> > testNVR;
		for (unsigned int i = 0; i < vtkHollowRegions.size(); ++i) {
//			cout << "Testing inside NVR #" << i + 1 << " for point batch " << j << endl;

			//	Points inside non-vascularized test
			vtkSmartPointer<vtkSelectEnclosedPoints> selectEnclosedPointsByHoles =
					vtkSmartPointer<vtkSelectEnclosedPoints>::New();
			selectEnclosedPointsByHoles->SetInputData(pointsPolydata);
			selectEnclosedPointsByHoles->SetSurfaceData(vtkHollowRegions[i]);
			selectEnclosedPointsByHoles->SetTolerance(1E-12);
			selectEnclosedPointsByHoles->Update();

			testNVR.push_back(selectEnclosedPointsByHoles);
		}

#pragma omp ordered
#pragma omp critical
		allEnclosedPoints.push_back(selectEnclosedPoints);
		allEnclosedInNVR.push_back(testNVR);
#pragma omp flush
	}

	randomInnerPoints.clear();

	for (unsigned j = 0; j < allEnclosedPoints.size(); ++j) {
		for (vtkIdType i = 0; i < points[j]->GetNumberOfPoints(); i++) {
			if (allEnclosedPoints[j]->IsInside(i)) {
				int outsideHoles = true;
				for (unsigned int k = 0; k < vtkHollowRegions.size() && outsideHoles; ++k) {
					if (allEnclosedInNVR[j][k]->IsInside(i)) {
						outsideHoles = false;
					}
				}
				if (outsideHoles) {
					double *pd = points[j]->GetPoint(i);
					point p = { pd[0], pd[1], pd[2] };
					randomInnerPoints.push_back(p);
				}
			}
		}
	}

}

point DomainNVR::getRandomPoint() {

	if (randomInnerPoints.empty())
		generateRandomPoints();
	point p = randomInnerPoints.front();
	randomInnerPoints.pop_front();

	++pointCounter;

	return p;
}

int DomainNVR::isSegmentInside(point xs, point xf) {

	vtkSmartPointer<vtkIdList> ids = vtkSmartPointer<vtkIdList>::New();
	vtkSmartPointer<vtkPoints> points = vtkSmartPointer<vtkPoints>::New();
	bool hasIntersected;
	double tol = 1.e-8;

	if (!isConvexDomain) {
        locator->SetTolerance(tol);
		hasIntersected = abs(locator->IntersectWithLine(xs.p, xf.p, points, ids));
		if ( hasIntersected ){
//			cout << "Out of hull - (" << xs.p[0] << ", " << xs.p[1] << ", " << xs.p[2] << ") - (" << xf.p[0] << ", " << xf.p[1] << ", " << xf.p[2] << ")" << endl;
			return false;
		}
	}

	for (unsigned int j = 0; j < hollowLocators.size(); ++j) {
		hollowLocators[j]->SetTolerance(tol);
		hasIntersected = abs(hollowLocators[j]->IntersectWithLine(xs.p, xf.p, points, ids));
		if ( hasIntersected ){
//			cout << "Within not vascularized region - (" << xs.p[0] << ", " << xs.p[1] << ", " << xs.p[2] << ") - (" << xf.p[0] << ", " << xf.p[1] << ", " << xf.p[2] << ")" << endl;
			return false;
		}
	}

	return true;
}

double DomainNVR::getSize() {
	if (volume == 0.0) {
		vtkMassProperties *massProperty = vtkMassProperties::New();
		massProperty->SetInputData(vtkGeometry);
		massProperty->Update();
		volume = massProperty->GetVolume();
	}
	return volume;
}

vtkSmartPointer<vtkOBBTree>& DomainNVR::getLocator()
{
	return locator;
}

int DomainNVR::getDraw()
{
	return nDraw;
}

deque<point>& DomainNVR::getRandomInnerPoints()
{
	return randomInnerPoints;
}

vtkSmartPointer<vtkPolyData>& DomainNVR::getVtkGeometry()
{
	return vtkGeometry;
}

double DomainNVR::getCharacteristicLength() {
	return characteristicLength;
}

double DomainNVR::getDLim(long long int nVessels, double factor) {
	return characteristicLength * cbrt(factor / nVessels);
}

double* DomainNVR::getLocalNeighborhood(point p, long long int nVessels) {
	double *localBox = new double[6];
	double size = instanceData->closeNeighborhoodFactor * getDLim(nVessels, instanceData->perfusionAreaFactor);

	localBox[0] = p.p[0] - size;
	localBox[1] = p.p[0] + size;
	localBox[2] = p.p[1] - size;
	localBox[3] = p.p[1] + size;
	localBox[4] = p.p[2] - size;
	localBox[5] = p.p[2] + size;

	return localBox;
}

int DomainNVR::getSeed()
{
	return this->seed;
}

string DomainNVR::getFilenameHull() {
	return this->filenameHull;
}

vector<string> DomainNVR::getFilenameNVR() {
	return this->filenameNVR;
}

void DomainNVR::logDomainFiles(FILE *fp) {
	fprintf(fp, "DomainNVR\n");
    fprintf(fp, "filenameHull = %s\n", this->getFilenameHull().c_str());
    vector<string> filenameNVR = this->getFilenameNVR();
    int size = filenameNVR.size();
    for (int i = 0; i < size; ++i) {
        fprintf(fp, "filenameNVR[%d] = %s\n", i, filenameNVR[i].c_str());
    }
<<<<<<< HEAD
=======
}

vtkSmartPointer<vtkSelectEnclosedPoints> DomainNVR::getEnclosedPoints() {
	vtkSmartPointer<vtkSelectEnclosedPoints> enclosedPoints = vtkSmartPointer<vtkSelectEnclosedPoints>::New();
	enclosedPoints->Initialize(this->vtkGeometry);
	return enclosedPoints;
>>>>>>> 070efd67
}<|MERGE_RESOLUTION|>--- conflicted
+++ resolved
@@ -389,13 +389,10 @@
     for (int i = 0; i < size; ++i) {
         fprintf(fp, "filenameNVR[%d] = %s\n", i, filenameNVR[i].c_str());
     }
-<<<<<<< HEAD
-=======
 }
 
 vtkSmartPointer<vtkSelectEnclosedPoints> DomainNVR::getEnclosedPoints() {
 	vtkSmartPointer<vtkSelectEnclosedPoints> enclosedPoints = vtkSmartPointer<vtkSelectEnclosedPoints>::New();
 	enclosedPoints->Initialize(this->vtkGeometry);
 	return enclosedPoints;
->>>>>>> 070efd67
 }