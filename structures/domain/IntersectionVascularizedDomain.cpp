/* SPDX-License-Identifier: Apache-2.0 */
/* Copyright 2020 Gonzalo Maso Talou */
/*
 * IntersectionVascularizedDomain.cpp
 *
 *  Created on: Mar 20, 2019
 *      Author: Gonzalo D. Maso Talou
 */

#include "IntersectionVascularizedDomain.h"

#include <chrono>
#include <omp.h>

//	Model
#include <vtkPolyDataReader.h>
#include <vtkSelectEnclosedPoints.h>
#include <vtkPointData.h>
#include <vtkMassProperties.h>

IntersectionVascularizedDomain::IntersectionVascularizedDomain(vector<string> filenameVascularRegions, GeneratorData *instanceData) :
		AbstractDomain(instanceData) {
	this->filenameVR = filenameVascularRegions;
	boundingBox = new double[6];

	//	Read all the data from the vascularized files
	for (unsigned int i = 0; i < filenameVascularRegions.size(); ++i) {
		vtkSmartPointer<vtkPolyDataReader> reader2 = vtkSmartPointer<vtkPolyDataReader>::New();
		reader2->SetFileName(filenameVascularRegions[i].c_str());
		reader2->Update();
		vtkVascularizedRegions.push_back(reader2->GetOutput());

		//	Create locator for non-vascularized regions.
		vtkSmartPointer<vtkOBBTree> locatorRegion = vtkSmartPointer<vtkOBBTree>::New();
		locatorRegion->SetDataSet(vtkVascularizedRegions[i]);
		locatorRegion->BuildLocator();
		sublocators.push_back(locatorRegion);

		//	Update boundary box
		if(i==0){
			double *refBB = vtkVascularizedRegions[0]->GetBounds();
			memcpy(boundingBox,refBB,sizeof(double)*6);
		}

		double *bbCurrent = vtkVascularizedRegions[i]->GetBounds();
		boundingBox[0] = max(boundingBox[0],bbCurrent[0]);
		boundingBox[2] = max(boundingBox[2],bbCurrent[2]);
		boundingBox[4] = max(boundingBox[4],bbCurrent[4]);
		boundingBox[1] = min(boundingBox[1],bbCurrent[1]);
		boundingBox[3] = min(boundingBox[3],bbCurrent[3]);
		boundingBox[5] = min(boundingBox[5],bbCurrent[5]);
	}

	nDraw = 10000;
	this->seed = chrono::system_clock::now().time_since_epoch().count();
	generator = mt19937(this->seed);

	characteristicLength = max(max((boundingBox[1] - boundingBox[0]) / 2,
			(boundingBox[3] - boundingBox[2]) / 2),
			(boundingBox[5] - boundingBox[4]) / 2);
}

IntersectionVascularizedDomain::IntersectionVascularizedDomain(vector<string> filenameVascularRegions,
		int N, GeneratorData *instanceData) : AbstractDomain(instanceData) {
	this->filenameVR = filenameVascularRegions;
	boundingBox = new double[6];

	//	Read all the data from the vascularized files
	for (unsigned int i = 0; i < filenameVascularRegions.size(); ++i) {
		vtkSmartPointer<vtkPolyDataReader> reader2 = vtkSmartPointer<vtkPolyDataReader>::New();
		reader2->SetFileName(filenameVascularRegions[i].c_str());
		reader2->Update();
		vtkVascularizedRegions.push_back(reader2->GetOutput());

		//	Create locator for non-vascularized regions.
		vtkSmartPointer<vtkOBBTree> locatorRegion = vtkSmartPointer<vtkOBBTree>::New();
		locatorRegion->SetDataSet(vtkVascularizedRegions[i]);
		locatorRegion->BuildLocator();
		sublocators.push_back(locatorRegion);

		//	Update boundary box
		if(i==0){
			double *refBB = vtkVascularizedRegions[0]->GetBounds();
			memcpy(boundingBox,refBB,sizeof(double)*6);
		}

		double *bbCurrent = vtkVascularizedRegions[i]->GetBounds();
		boundingBox[0] = max(boundingBox[0],bbCurrent[0]);
		boundingBox[2] = max(boundingBox[2],bbCurrent[2]);
		boundingBox[4] = max(boundingBox[4],bbCurrent[4]);
		boundingBox[1] = min(boundingBox[1],bbCurrent[1]);
		boundingBox[3] = min(boundingBox[3],bbCurrent[3]);
		boundingBox[5] = min(boundingBox[5],bbCurrent[5]);
	}

	nDraw = N;
	this->seed = chrono::system_clock::now().time_since_epoch().count();
	generator = mt19937(this->seed);

	characteristicLength = max(max((boundingBox[1] - boundingBox[0]) / 2,
			(boundingBox[3] - boundingBox[2]) / 2),
			(boundingBox[5] - boundingBox[4]) / 2);
}

IntersectionVascularizedDomain::IntersectionVascularizedDomain(vector<string> filenameVascularRegions,
		int N, int seed, GeneratorData *instanceData) : AbstractDomain(instanceData) {
	this->filenameVR = filenameVascularRegions;
	boundingBox = new double[6];

	//	Read all the data from the vascularized files
	for (unsigned int i = 0; i < filenameVascularRegions.size(); ++i) {
		vtkSmartPointer<vtkPolyDataReader> reader2 = vtkSmartPointer<vtkPolyDataReader>::New();
		reader2->SetFileName(filenameVascularRegions[i].c_str());
		reader2->Update();
		vtkVascularizedRegions.push_back(reader2->GetOutput());

		//	Create locator for non-vascularized regions.
		vtkSmartPointer<vtkOBBTree> locatorRegion = vtkSmartPointer<vtkOBBTree>::New();
		locatorRegion->SetDataSet(vtkVascularizedRegions[i]);
		locatorRegion->BuildLocator();
		sublocators.push_back(locatorRegion);

		//	Update boundary box
		if(i==0){
			double *refBB = vtkVascularizedRegions[0]->GetBounds();
			memcpy(boundingBox,refBB,sizeof(double)*6);
		}

		double *bbCurrent = vtkVascularizedRegions[i]->GetBounds();
		boundingBox[0] = max(boundingBox[0],bbCurrent[0]);
		boundingBox[2] = max(boundingBox[2],bbCurrent[2]);
		boundingBox[4] = max(boundingBox[4],bbCurrent[4]);
		boundingBox[1] = min(boundingBox[1],bbCurrent[1]);
		boundingBox[3] = min(boundingBox[3],bbCurrent[3]);
		boundingBox[5] = min(boundingBox[5],bbCurrent[5]);
	}

	nDraw = N;
	this->seed = seed;
	generator = mt19937(seed);

	characteristicLength = max(max((boundingBox[1] - boundingBox[0]) / 2,
			(boundingBox[3] - boundingBox[2]) / 2),
			(boundingBox[5] - boundingBox[4]) / 2);

}

void IntersectionVascularizedDomain::generateRandomPoints() {
	uniform_real_distribution<double> distX(boundingBox[0], boundingBox[1]);
	uniform_real_distribution<double> distY(boundingBox[2], boundingBox[3]);
	uniform_real_distribution<double> distZ(boundingBox[4], boundingBox[5]);

	for (int i = 0; i < nDraw; ++i) {
		point p = { distX(generator), distY(generator), distZ(generator) };
		randomInnerPoints.push_back(p);
	}

	removeRandomOuterPoints();
}

void IntersectionVascularizedDomain::removeRandomOuterPoints() {

	vector<vtkSmartPointer<vtkPoints>> points;
//	cout << "Testing inside domain condition for " << randomInnerPoints.size() << " points" << endl;

	vtkSmartPointer<vtkPoints> currentPoints;
	for (unsigned i = 0; i < randomInnerPoints.size(); ++i) {
		if (i % 1000 == 0) {
			currentPoints = vtkSmartPointer<vtkPoints>::New();
			points.push_back(currentPoints);
		}
		currentPoints->InsertNextPoint(randomInnerPoints[i].p);
	}

	vector<vector<vtkSmartPointer<vtkSelectEnclosedPoints> > > allEnclosedPoints;
	vector<vector<vtkSmartPointer<vtkSelectEnclosedPoints> > > allEnclosedInNVR;
//#pragma omp parallel for shared(allEnclosedPoints,allEnclosedInNVR), ordered, schedule(static,1), num_threads(omp_get_max_threads())
	for (unsigned j = 0; j < points.size(); ++j) {
		vtkSmartPointer<vtkPolyData> pointsPolydata = vtkSmartPointer<vtkPolyData>::New();
		pointsPolydata->SetPoints(points[j]);

		vector<vtkSmartPointer<vtkSelectEnclosedPoints> > testVR;
		for (unsigned int i = 0; i < vtkVascularizedRegions.size(); ++i) {

			//	Points inside test
			vtkSmartPointer<vtkSelectEnclosedPoints> selectEnclosedPoints = vtkSmartPointer<vtkSelectEnclosedPoints>::New();
			selectEnclosedPoints->SetInputData(pointsPolydata);
			selectEnclosedPoints->SetSurfaceData(vtkVascularizedRegions[i]);
			selectEnclosedPoints->SetTolerance(1E-12);
			selectEnclosedPoints->Update();

			testVR.push_back(selectEnclosedPoints);
		}

//#pragma omp ordered
//#pragma omp critical
		{
			allEnclosedPoints.push_back(testVR);
		}
//#pragma omp flush
	}

	randomInnerPoints.clear();

	for (unsigned j = 0; j < allEnclosedPoints.size(); ++j) {
		for (vtkIdType i = 0; i < points[j]->GetNumberOfPoints(); i++) {
			int contained = true;
			for (unsigned int l = 0; l < vtkVascularizedRegions.size() && contained; ++l) {
				if (!allEnclosedPoints[j][l]->IsInside(i)) {
					contained = false;
				}
			}
			if (contained) {
				double *pd = points[j]->GetPoint(i);
				point p = { pd[0], pd[1], pd[2] };
				randomInnerPoints.push_back(p);
			}
		}
	}
}

point IntersectionVascularizedDomain::getRandomPoint() {

	if (randomInnerPoints.empty())
		generateRandomPoints();
	point p = randomInnerPoints.front();
	randomInnerPoints.pop_front();

	++pointCounter;

	return p;
}

int IntersectionVascularizedDomain::isSegmentInside(point xs, point xf) {

	vtkSmartPointer<vtkIdList> ids = vtkSmartPointer<vtkIdList>::New();
	vtkSmartPointer<vtkPoints> points = vtkSmartPointer<vtkPoints>::New();
	int hasIntersected;
	double tol = 1.e-8;

	for (unsigned int j = 0; j < sublocators.size(); ++j) {
		hasIntersected = abs(sublocators[j]->IntersectWithLine(xs.p, xf.p, points, ids));
		if (hasIntersected)
			return false;
	}

	return true;
}

double IntersectionVascularizedDomain::getSize() {

	if(volume == 0.0){
		vtkMassProperties *massProperty = vtkMassProperties::New();
		for (std::vector<vtkSmartPointer<vtkPolyData> >::iterator it = vtkVascularizedRegions.begin(); it != vtkVascularizedRegions.end(); ++it) {
			massProperty->SetInputData(*it);
			massProperty->Update();
			volume += massProperty->GetVolume();
		}
	}
	return volume;
}

vtkSmartPointer<vtkOBBTree>& IntersectionVascularizedDomain::getLocator()
{
	vtkSmartPointer<vtkOBBTree> nullInstance;
	return nullInstance;
}

int IntersectionVascularizedDomain::getDraw()
{
	return nDraw;
}

deque<point>& IntersectionVascularizedDomain::getRandomInnerPoints()
{
	return randomInnerPoints;
}

vtkSmartPointer<vtkPolyData>& IntersectionVascularizedDomain::getVtkGeometry()
{
	vtkSmartPointer<vtkPolyData> nullInstance;
	return nullInstance;
}

double IntersectionVascularizedDomain::getCharacteristicLength() {
	return characteristicLength;
}

double IntersectionVascularizedDomain::getDLim(long long int nVessels, double factor) {
	return characteristicLength * cbrt(factor / nVessels);
}

double* IntersectionVascularizedDomain::getLocalNeighborhood(point p, long long int nVessels) {
	double *localBox = new double[6];
	double size = instanceData->closeNeighborhoodFactor * getDLim(nVessels, instanceData->perfusionAreaFactor);

	localBox[0] = p.p[0] - size;
	localBox[1] = p.p[0] + size;
	localBox[2] = p.p[1] - size;
	localBox[3] = p.p[1] + size;
	localBox[4] = p.p[2] - size;
	localBox[5] = p.p[2] + size;

	return localBox;
}

int IntersectionVascularizedDomain::getSeed()
{
	return this->seed;
}

vector<string> IntersectionVascularizedDomain::getFilenameVR() {
	return this->filenameVR;
}

void IntersectionVascularizedDomain::logDomainFiles(FILE *fp) {
	fprintf(fp, "IntersectionVascularizedDomain\n");
    vector<string> filenameVR = this->getFilenameVR();
    int size = filenameVR.size();
    for (int i = 0; i < size; ++i) {
        fprintf(fp, "filenameVR[%d] = %s\n", i, filenameVR[i].c_str());
    }
<<<<<<< HEAD
=======
}

vtkSmartPointer<vtkSelectEnclosedPoints> IntersectionVascularizedDomain::getEnclosedPoints() {
	vtkSmartPointer<vtkSelectEnclosedPoints> enclosedPoints = vtkSmartPointer<vtkSelectEnclosedPoints>::New();
	enclosedPoints->Initialize(this->vtkVascularizedRegions[0]);
	return enclosedPoints;
>>>>>>> 070efd67
}<|MERGE_RESOLUTION|>--- conflicted
+++ resolved
@@ -320,13 +320,10 @@
     for (int i = 0; i < size; ++i) {
         fprintf(fp, "filenameVR[%d] = %s\n", i, filenameVR[i].c_str());
     }
-<<<<<<< HEAD
-=======
 }
 
 vtkSmartPointer<vtkSelectEnclosedPoints> IntersectionVascularizedDomain::getEnclosedPoints() {
 	vtkSmartPointer<vtkSelectEnclosedPoints> enclosedPoints = vtkSmartPointer<vtkSelectEnclosedPoints>::New();
 	enclosedPoints->Initialize(this->vtkVascularizedRegions[0]);
 	return enclosedPoints;
->>>>>>> 070efd67
 }