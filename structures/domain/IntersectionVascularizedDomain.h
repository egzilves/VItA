--- conflicted
+++ resolved
@@ -137,14 +137,11 @@
 	vector<string> getFilenameVR();
 
 	void logDomainFiles(FILE *fp);
-<<<<<<< HEAD
-=======
 
 	/**
 	 * Returns vtkSelectEnclosedPoints for the first geometry passed to the domain.
 	 */
 	vtkSmartPointer<vtkSelectEnclosedPoints> getEnclosedPoints() override;
->>>>>>> 070efd67
 
 protected:
 	deque<point> randomInnerPoints;
